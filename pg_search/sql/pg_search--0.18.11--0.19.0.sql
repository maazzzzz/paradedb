--- conflicted
+++ resolved
@@ -1795,18 +1795,6 @@
 DROP FUNCTION IF EXISTS pdb.more_like_this(document_id anyelement, min_doc_frequency pg_catalog.int4, max_doc_frequency pg_catalog.int4, min_term_frequency pg_catalog.int4, max_query_terms pg_catalog.int4, min_word_length pg_catalog.int4, max_word_length pg_catalog.int4, boost_factor pg_catalog.float4, stop_words text[]);
 CREATE OR REPLACE FUNCTION pdb.more_like_this(key_value anyelement, fields text[] DEFAULT NULL, min_doc_frequency pg_catalog.int4 DEFAULT NULL, max_doc_frequency pg_catalog.int4 DEFAULT NULL, min_term_frequency pg_catalog.int4 DEFAULT NULL, max_query_terms pg_catalog.int4 DEFAULT NULL, min_word_length pg_catalog.int4 DEFAULT NULL, max_word_length pg_catalog.int4 DEFAULT NULL, boost_factor pg_catalog.float4 DEFAULT NULL, stopwords text[] DEFAULT NULL) RETURNS searchqueryinput AS 'MODULE_PATHNAME', 'more_like_this_id_wrapper' IMMUTABLE LANGUAGE c PARALLEL SAFE;
 
-<<<<<<< HEAD
-/* </end connected objects> */
-/* <begin connected objects> */
--- pg_search/src/api/window_function.rs:28
--- pg_search::api::window_function::window_func
-CREATE  FUNCTION "window_func"(
-	"window_aggregate_json" TEXT /* &str */
-) RETURNS bigint /* i64 */
-STRICT VOLATILE PARALLEL SAFE 
-LANGUAGE c /* Rust */
-AS 'MODULE_PATHNAME', 'window_func_placeholder_wrapper';
-=======
 DROP FUNCTION IF EXISTS paradedb.index_info(index regclass, show_invisible bool) CASCADE;
 CREATE  FUNCTION paradedb.index_info(
 	"index" regclass, /* pgrx::rel::PgRelation */
@@ -1866,4 +1854,14 @@
       where low < high
       group by relname, low, high
       order by relname, low desc) x;
->>>>>>> 12d884f7
+
+/* </end connected objects> */
+/* <begin connected objects> */
+-- pg_search/src/api/window_function.rs:28
+-- pg_search::api::window_function::window_func
+CREATE  FUNCTION "window_func"(
+	"window_aggregate_json" TEXT /* &str */
+) RETURNS bigint /* i64 */
+STRICT VOLATILE PARALLEL SAFE 
+LANGUAGE c /* Rust */
+AS 'MODULE_PATHNAME', 'window_func_placeholder_wrapper';