// Copyright (c) 2023-2025 ParadeDB, Inc.
//
// This file is part of ParadeDB - Postgres for Search and Analytics
//
// This program is free software: you can redistribute it and/or modify
// it under the terms of the GNU Affero General Public License as published by
// the Free Software Foundation, either version 3 of the License, or
// (at your option) any later version.
//
// This program is distributed in the hope that it will be useful
// but WITHOUT ANY WARRANTY; without even the implied warranty of
// MERCHANTABILITY or FITNESS FOR A PARTICULAR PURPOSE. See the
// GNU Affero General Public License for more details.
//
// You should have received a copy of the GNU Affero General Public License
// along with this program. If not, see <http://www.gnu.org/licenses/>.

pub mod heap_field_filter;
mod more_like_this;
pub mod pdb_query;
pub(crate) mod proximity;
mod range;
mod score;

use heap_field_filter::HeapFieldFilter;

use crate::api::operator::searchqueryinput_typoid;
use crate::api::FieldName;
use crate::api::HashMap;
use crate::index::reader::index::SearchIndexReader;
use crate::postgres::customscan::explain::{format_for_explain, ExplainFormat};
use crate::postgres::rel::PgSearchRelation;
use crate::postgres::utils::convert_pg_date_string;
use crate::postgres::utils::ExprContextGuard;
use crate::query::more_like_this::MoreLikeThisQuery;
use crate::query::pdb_query::pdb;
use crate::query::score::ScoreFilter;
use crate::schema::SearchIndexSchema;
use anyhow::Result;
use core::panic;
use pgrx::{pg_sys, IntoDatum, PgBuiltInOids, PgOid, PostgresType};
use serde::de::{MapAccess, Visitor};
use serde::{Deserialize, Deserializer, Serialize, Serializer};
use std::fmt::{Debug, Formatter};
use std::ops::Bound;
use tantivy::query::{
    AllQuery, BooleanQuery, BoostQuery, ConstScoreQuery, DisjunctionMaxQuery, EmptyQuery,
    Query as TantivyQuery, QueryParser, TermSetQuery,
};
use tantivy::DateTime;
use tantivy::{
    query_grammar::Occur,
    schema::{Field, FieldType, OwnedValue, DATE_TIME_PRECISION_INDEXED},
    Searcher, Term,
};
use thiserror::Error;

/// Bundle of context parameters for query conversion
///
/// This struct owns an ExprContextGuard and provides references to the components needed
/// for converting SearchQueryInput to Tantivy queries. The guard ensures the context
/// remains valid for the lifetime of this struct.
///
/// Note: Currently this uses ExprContextGuard which is specific to execution-time contexts
/// (created via ExecAssignExprContext). For planner-time usage, we would need to support
/// the planner's expression context as well.
pub struct QueryContext<'a> {
    pub schema: &'a SearchIndexSchema,
    pub reader: &'a SearchIndexReader,
    pub index: &'a PgSearchRelation,
    pub context: ExprContextGuard, // Execution-time expression context
}

impl<'a> QueryContext<'a> {
    /// Create a new QueryContext, taking ownership of the provided ExprContextGuard
    pub fn new(
        schema: &'a SearchIndexSchema,
        reader: &'a SearchIndexReader,
        index: &'a PgSearchRelation,
        context: ExprContextGuard,
    ) -> Self {
        Self {
            schema,
            reader,
            index,
            context,
        }
    }
}

#[derive(Debug, PostgresType, Deserialize, Serialize, Clone, PartialEq, Default)]
#[serde(rename_all = "snake_case")]
pub enum SearchQueryInput {
    #[default]
    Uninitialized,
    All,
    Boolean {
        #[serde(default)]
        #[serde(skip_serializing_if = "Vec::is_empty")]
        must: Vec<SearchQueryInput>,

        #[serde(default)]
        #[serde(skip_serializing_if = "Vec::is_empty")]
        should: Vec<SearchQueryInput>,

        #[serde(default)]
        #[serde(skip_serializing_if = "Vec::is_empty")]
        must_not: Vec<SearchQueryInput>,
    },
    Boost {
        query: Box<SearchQueryInput>,
        factor: f32,
    },
    ConstScore {
        query: Box<SearchQueryInput>,
        score: f32,
    },
    ScoreFilter {
        bounds: Vec<(Bound<f32>, Bound<f32>)>,
        query: Option<Box<SearchQueryInput>>,
    },
    DisjunctionMax {
        disjuncts: Vec<SearchQueryInput>,
        tie_breaker: Option<f32>,
    },
    Empty,
    MoreLikeThis {
        min_doc_frequency: Option<u64>,
        max_doc_frequency: Option<u64>,
        min_term_frequency: Option<usize>,
        max_query_terms: Option<usize>,
        min_word_length: Option<usize>,
        max_word_length: Option<usize>,
        boost_factor: Option<f32>,
        stop_words: Option<Vec<String>>,
        document_fields: Option<Vec<(String, OwnedValue)>>,
        document_id: Option<OwnedValue>,
    },
    Parse {
        query_string: String,
        lenient: Option<bool>,
        conjunction_mode: Option<bool>,
    },

    TermSet {
        terms: Vec<TermInput>,
    },
    WithIndex {
        oid: pg_sys::Oid,
        query: Box<SearchQueryInput>,
    },
    PostgresExpression {
        expr: PostgresExpression,
    },
    /// Mixed query with indexed search and heap field filters
    HeapFilter {
        indexed_query: Box<SearchQueryInput>,
        field_filters: Vec<HeapFieldFilter>,
    },

    #[serde(serialize_with = "serialize_fielded_query")]
    #[serde(deserialize_with = "deserialize_fielded_query")]
    #[serde(untagged)]
    FieldedQuery {
        field: FieldName,
        query: pdb::Query,
    },
}

fn serialize_fielded_query<S>(
    field: &FieldName,
    query: &pdb::Query,
    serializer: S,
) -> Result<S::Ok, S::Error>
where
    S: Serializer,
{
    let mut query_json = serde_json::to_value(query).unwrap();

    if let Some(map) = query_json.as_object_mut() {
        let fielded_query_input_entry = map.values_mut().next().unwrap();
        fielded_query_input_entry
            .as_object_mut()
            .unwrap()
            .shift_insert(0, "field".into(), serde_json::to_value(field).unwrap());

        query_json.serialize(serializer)
    } else if let Some(variant_name) = query_json.as_str() {
        let mut map = serde_json::Map::new();
        map.insert("field".into(), serde_json::to_value(field).unwrap());

        let mut object = serde_json::Map::new();
        object.insert(variant_name.to_string(), serde_json::Value::Object(map));
        object.serialize(serializer)
    } else {
        Err(<S::Error as serde::ser::Error>::custom(
            "this does not appear to be a `pdb::Query` instance",
        ))
    }
}

fn deserialize_fielded_query<'de, D>(deserializer: D) -> Result<(FieldName, pdb::Query), D::Error>
where
    D: Deserializer<'de>,
{
    struct Visitor;
    impl<'de> serde::de::Visitor<'de> for Visitor {
        type Value = (FieldName, pdb::Query);

        fn expecting(&self, formatter: &mut Formatter) -> std::fmt::Result {
            formatter.write_str("a map")
        }

        fn visit_map<A>(self, mut map: A) -> std::result::Result<Self::Value, A::Error>
        where
            A: MapAccess<'de>,
        {
            let Some((key, mut value)) = map.next_entry::<String, serde_json::Value>()? else {
                return Err(<A::Error as serde::de::Error>::custom(
                    "this does not appear to be a `pdb::Query` instance",
                ));
            };

            if let Some(field_entry) = value.as_object_mut().unwrap().remove_entry("field") {
                // pull the field out of the object that also contains the FieldedQueryInput
                let field = field_entry.1;
                let field = serde_json::from_value::<FieldName>(field).unwrap();

                if value.as_object_mut().unwrap().is_empty() {
                    let field_query_input =
                        serde_json::from_value::<pdb::Query>(serde_json::Value::String(key))
                            .unwrap();
                    Ok((field, field_query_input))
                } else {
                    let mut reconstructed = serde_json::Map::new();
                    reconstructed.insert(key, value);

                    let field_query_input = serde_json::from_value::<pdb::Query>(
                        serde_json::Value::Object(reconstructed),
                    )
                    .unwrap();
                    Ok((field, field_query_input))
                }
            } else {
                Err(<A::Error as serde::de::Error>::custom(
                    "this does not appear to be a `pdb::Query` instance",
                ))
            }
        }
    }
    deserializer.deserialize_map(Visitor)
}

impl SearchQueryInput {
    pub fn postgres_expression(node: *mut pg_sys::Node) -> Self {
        SearchQueryInput::PostgresExpression {
            expr: PostgresExpression {
                node: PostgresPointer(node.cast()),
                expr_state: PostgresPointer::default(),
            },
        }
    }

    pub fn need_scores(&self) -> bool {
        match self {
            SearchQueryInput::Boolean {
                must,
                should,
                must_not,
            } => must
                .iter()
                .chain(should.iter())
                .chain(must_not.iter())
                .any(Self::need_scores),
            SearchQueryInput::Boost { query, .. } => Self::need_scores(query),
            SearchQueryInput::ConstScore { query, .. } => Self::need_scores(query),
            SearchQueryInput::DisjunctionMax { disjuncts, .. } => {
                disjuncts.iter().any(Self::need_scores)
            }
            SearchQueryInput::WithIndex { query, .. } => Self::need_scores(query),
            SearchQueryInput::HeapFilter { indexed_query, .. } => Self::need_scores(indexed_query),
            SearchQueryInput::MoreLikeThis { .. } => true,
            SearchQueryInput::ScoreFilter { .. } => true,
            _ => false,
        }
    }

    pub fn index_oid(&self) -> Option<pg_sys::Oid> {
        match self {
            SearchQueryInput::WithIndex { oid, .. } => Some(*oid),
            _ => None,
        }
    }

    pub fn is_full_scan_query(&self) -> bool {
        match self {
            // All by itself is a full scan
            SearchQueryInput::All => true,

            // Boolean queries - analyze based on Boolean semantics:
            // A document matches if it matches ALL Must AND NONE of MustNot AND at least one of (Must OR Should)
            SearchQueryInput::Boolean {
                must,
                should,
                must_not,
            } => {
                // For the query to be a full scan, ALL documents must match

                // Check if all Must clauses would match all documents
                let all_must_match_all =
                    must.is_empty() || must.iter().all(Self::is_full_scan_query);

                // Check if we have at least one clause that matches all documents
                // If we have Must clauses, the "at least one" is satisfied if all Must are full scans
                // If we have no Must clauses, we need at least one Should to be a full scan
                let has_matching_clause = if !must.is_empty() {
                    // If Must clauses exist and all match all docs, then we satisfy "at least one"
                    all_must_match_all
                } else {
                    // No Must clauses, so we need at least one Should to match all docs
                    should.iter().any(Self::is_full_scan_query)
                };

                // MustNot clauses must not exclude any documents
                // This means all MustNot clauses must be Empty (which matches nothing, so "not nothing" = everything)
                let must_not_excludes_nothing = must_not.is_empty()
                    || must_not
                        .iter()
                        .all(|q| matches!(q, SearchQueryInput::Empty));

                // Only a full scan if all conditions are met
                all_must_match_all && has_matching_clause && must_not_excludes_nothing
            }

            // DisjunctionMax - full scan if any disjunct is full scan (OR semantics)
            SearchQueryInput::DisjunctionMax { disjuncts, .. } => {
                disjuncts.iter().any(Self::is_full_scan_query)
            }

            // Wrapper queries - inherit from inner query
            SearchQueryInput::WithIndex { query, .. } => Self::is_full_scan_query(query),
            SearchQueryInput::Boost { query, .. } => Self::is_full_scan_query(query),
            SearchQueryInput::ConstScore { query, .. } => Self::is_full_scan_query(query),
            SearchQueryInput::ScoreFilter {
                query: Some(query), ..
            } => Self::is_full_scan_query(query),
            SearchQueryInput::HeapFilter { indexed_query, .. } => {
                Self::is_full_scan_query(indexed_query)
            }

            // All other variants are not full scans
            _ => false,
        }
    }

    pub fn extract_field_names(&self, field_names: &mut crate::api::HashSet<String>) {
        match self {
            SearchQueryInput::Boolean {
                must,
                should,
                must_not,
            } => {
                for q in must.iter().chain(should.iter()).chain(must_not.iter()) {
                    q.extract_field_names(field_names);
                }
            }
            SearchQueryInput::Boost { query, .. } => {
                query.extract_field_names(field_names);
            }
            SearchQueryInput::ConstScore { query, .. } => {
                query.extract_field_names(field_names);
            }
            SearchQueryInput::DisjunctionMax { disjuncts, .. } => {
                for q in disjuncts {
                    q.extract_field_names(field_names);
                }
            }
            SearchQueryInput::WithIndex { query, .. } => {
                query.extract_field_names(field_names);
            }
            SearchQueryInput::HeapFilter { indexed_query, .. } => {
                indexed_query.extract_field_names(field_names);
            }
            SearchQueryInput::FieldedQuery { field, .. } => {
                field_names.insert(field.root());
            }
            // For other query types, we can't easily extract field names
            // This is a conservative approach - if we can't determine, we allow it
            _ => {}
        }
    }

    pub fn visit(&mut self, visitor: &mut impl FnMut(&mut SearchQueryInput)) {
        // Visit this node.
        visitor(self);
        // Then recurse on its children.
        match self {
            SearchQueryInput::Boolean {
                must,
                should,
                must_not,
            } => {
                for q in must_not {
                    q.visit(visitor);
                }
                for q in should {
                    q.visit(visitor);
                }
                for q in must {
                    q.visit(visitor);
                }
            }
            SearchQueryInput::Boost { query, .. } => {
                query.visit(visitor);
            }
            SearchQueryInput::ConstScore { query, .. } => {
                query.visit(visitor);
            }
            SearchQueryInput::ScoreFilter { query, .. } => {
                query
                    .as_mut()
                    .expect("ScoreFilter's query should have been set")
                    .visit(visitor);
            }
            SearchQueryInput::DisjunctionMax { disjuncts, .. } => {
                for q in disjuncts {
                    q.visit(visitor);
                }
            }
            SearchQueryInput::WithIndex { query, .. } => {
                query.visit(visitor);
            }
            SearchQueryInput::HeapFilter { indexed_query, .. } => {
                indexed_query.visit(visitor);
            }

            SearchQueryInput::Uninitialized
            | SearchQueryInput::All
            | SearchQueryInput::Empty
            | SearchQueryInput::MoreLikeThis { .. }
            | SearchQueryInput::Parse { .. }
            | SearchQueryInput::TermSet { .. }
            | SearchQueryInput::PostgresExpression { .. }
            | SearchQueryInput::FieldedQuery { .. } => {}
        }
    }

<<<<<<< HEAD
    pub fn combine_query_with_filter(&self, filter_expr: Option<&Self>) -> Self {
        match filter_expr {
            Some(filter) => match self {
                SearchQueryInput::All => filter.clone(),
                _ => SearchQueryInput::Boolean {
                    must: vec![self.clone(), filter.clone()],
                    should: vec![],
                    must_not: vec![],
                },
            },
            None => self.clone(),
        }
=======
    pub fn canonical_query_string(&self) -> String {
        let mut cleaned_query = serde_json::to_value(self)
            .unwrap_or_else(|_| serde_json::Value::String("Error serializing query".to_string()));
        cleanup_variabilities_from_tantivy_query(&mut cleaned_query);
        serde_json::to_string(&cleaned_query).unwrap_or_else(|_| "Error".to_string())
>>>>>>> e68325bd
    }
}

impl ExplainFormat for SearchQueryInput {
    fn explain_format(&self) -> String {
        format_for_explain(self)
    }
}

#[derive(Debug, Clone, Serialize, Deserialize, PartialEq, Eq)]
pub struct TermInput {
    pub field: FieldName,
    pub value: OwnedValue,
    #[serde(default)]
    pub is_datetime: bool,
}

/// Serialize a [`SearchQueryInput`] node to a Postgres [`pg_sys::Const`] node, palloc'd
/// in the current memory context.
impl From<SearchQueryInput> for *mut pg_sys::Const {
    fn from(value: SearchQueryInput) -> Self {
        unsafe {
            pg_sys::makeConst(
                searchqueryinput_typoid(),
                -1,
                pg_sys::Oid::INVALID,
                -1,
                value.into_datum().unwrap(),
                false,
                false,
            )
        }
    }
}

fn check_range_bounds(
    typeoid: PgOid,
    lower_bound: Bound<OwnedValue>,
    upper_bound: Bound<OwnedValue>,
) -> Result<(Bound<OwnedValue>, Bound<OwnedValue>), QueryError> {
    let one_day_nanos: i64 = 86_400_000_000_000;
    let lower_bound = match (typeoid, lower_bound.clone()) {
        // Excluded U64 needs to be canonicalized
        (_, Bound::Excluded(OwnedValue::U64(n))) => Bound::Included(OwnedValue::U64(n + 1)),
        // Excluded I64 needs to be canonicalized
        (_, Bound::Excluded(OwnedValue::I64(n))) => Bound::Included(OwnedValue::I64(n + 1)),
        // Excluded Date needs to be canonicalized
        (
            PgOid::BuiltIn(PgBuiltInOids::DATEOID | PgBuiltInOids::DATERANGEOID),
            Bound::Excluded(OwnedValue::Str(date_string)),
        ) => {
            let datetime = convert_pg_date_string(typeoid, &date_string);
            let nanos = datetime.into_timestamp_nanos();
            Bound::Included(OwnedValue::Date(DateTime::from_timestamp_nanos(
                nanos + one_day_nanos,
            )))
        }
        (
            PgOid::BuiltIn(
                PgBuiltInOids::TIMESTAMPOID
                | PgBuiltInOids::TSRANGEOID
                | PgBuiltInOids::TIMESTAMPTZOID
                | pg_sys::BuiltinOid::TSTZRANGEOID,
            ),
            Bound::Excluded(OwnedValue::Str(date_string)),
        ) => {
            let datetime = convert_pg_date_string(typeoid, &date_string);
            Bound::Excluded(OwnedValue::Date(datetime))
        }
        (
            PgOid::BuiltIn(
                PgBuiltInOids::DATEOID
                | PgBuiltInOids::DATERANGEOID
                | PgBuiltInOids::TIMESTAMPOID
                | PgBuiltInOids::TSRANGEOID
                | PgBuiltInOids::TIMESTAMPTZOID
                | pg_sys::BuiltinOid::TSTZRANGEOID,
            ),
            Bound::Included(OwnedValue::Str(date_string)),
        ) => {
            let datetime = convert_pg_date_string(typeoid, &date_string);
            Bound::Included(OwnedValue::Date(datetime))
        }
        _ => lower_bound,
    };

    let upper_bound = match (typeoid, upper_bound.clone()) {
        // Included U64 needs to be canonicalized
        (_, Bound::Included(OwnedValue::U64(n))) => Bound::Excluded(OwnedValue::U64(n + 1)),
        // Included I64 needs to be canonicalized
        (_, Bound::Included(OwnedValue::I64(n))) => Bound::Excluded(OwnedValue::I64(n + 1)),
        // Included Date needs to be canonicalized
        (
            PgOid::BuiltIn(PgBuiltInOids::DATEOID | PgBuiltInOids::DATERANGEOID),
            Bound::Included(OwnedValue::Str(date_string)),
        ) => {
            let datetime = convert_pg_date_string(typeoid, &date_string);
            let nanos = datetime.into_timestamp_nanos();
            Bound::Excluded(OwnedValue::Date(DateTime::from_timestamp_nanos(
                nanos + one_day_nanos,
            )))
        }
        (
            PgOid::BuiltIn(
                PgBuiltInOids::TIMESTAMPOID
                | PgBuiltInOids::TSRANGEOID
                | PgBuiltInOids::TIMESTAMPTZOID
                | pg_sys::BuiltinOid::TSTZRANGEOID,
            ),
            Bound::Included(OwnedValue::Str(date_string)),
        ) => {
            let datetime = convert_pg_date_string(typeoid, &date_string);
            Bound::Included(OwnedValue::Date(datetime))
        }
        (
            PgOid::BuiltIn(
                PgBuiltInOids::DATEOID
                | PgBuiltInOids::DATERANGEOID
                | PgBuiltInOids::TIMESTAMPOID
                | PgBuiltInOids::TSRANGEOID
                | PgBuiltInOids::TIMESTAMPTZOID
                | pg_sys::BuiltinOid::TSTZRANGEOID,
            ),
            Bound::Excluded(OwnedValue::Str(date_string)),
        ) => {
            let datetime = convert_pg_date_string(typeoid, &date_string);
            Bound::Excluded(OwnedValue::Date(datetime))
        }
        _ => upper_bound,
    };
    Ok((lower_bound, upper_bound))
}

fn coerce_bound_to_field_type(
    bound: Bound<OwnedValue>,
    field_type: &FieldType,
) -> Bound<OwnedValue> {
    match bound {
        Bound::Included(OwnedValue::U64(n)) if matches!(field_type, FieldType::F64(_)) => {
            Bound::Included(OwnedValue::F64(n as f64))
        }
        Bound::Included(OwnedValue::I64(n)) if matches!(field_type, FieldType::F64(_)) => {
            Bound::Included(OwnedValue::F64(n as f64))
        }
        Bound::Excluded(OwnedValue::U64(n)) if matches!(field_type, FieldType::F64(_)) => {
            Bound::Excluded(OwnedValue::F64(n as f64))
        }
        Bound::Excluded(OwnedValue::I64(n)) if matches!(field_type, FieldType::F64(_)) => {
            Bound::Excluded(OwnedValue::F64(n as f64))
        }
        bound => bound,
    }
}

impl SearchQueryInput {
    #[allow(clippy::too_many_arguments)]
    pub fn into_tantivy_query<QueryParserCtor: Fn() -> QueryParser>(
        self,
        schema: &SearchIndexSchema,
        parser: &QueryParserCtor,
        searcher: &Searcher,
        index_oid: pg_sys::Oid,
        relation_oid: Option<pg_sys::Oid>,
        expr_context: Option<std::ptr::NonNull<pg_sys::ExprContext>>,
        planstate: Option<std::ptr::NonNull<pg_sys::PlanState>>,
    ) -> Result<Box<dyn TantivyQuery>> {
        match self {
            SearchQueryInput::Uninitialized => {
                panic!("this `SearchQueryInput` instance is uninitialized")
            }
            SearchQueryInput::All => Ok(Box::new(ConstScoreQuery::new(Box::new(AllQuery), 0.0))),
            SearchQueryInput::Boolean {
                must,
                should,
                must_not,
            } => {
                let mut subqueries = vec![];
                for input in must {
                    subqueries.push((
                        Occur::Must,
                        input.into_tantivy_query(
                            schema,
                            parser,
                            searcher,
                            index_oid,
                            relation_oid,
                            expr_context,
                            planstate,
                        )?,
                    ));
                }
                for input in should {
                    subqueries.push((
                        Occur::Should,
                        input.into_tantivy_query(
                            schema,
                            parser,
                            searcher,
                            index_oid,
                            relation_oid,
                            expr_context,
                            planstate,
                        )?,
                    ));
                }
                for input in must_not {
                    subqueries.push((
                        Occur::MustNot,
                        input.into_tantivy_query(
                            schema,
                            parser,
                            searcher,
                            index_oid,
                            relation_oid,
                            expr_context,
                            planstate,
                        )?,
                    ));
                }
                Ok(Box::new(BooleanQuery::new(subqueries)))
            }
            SearchQueryInput::Boost { query, factor } => Ok(Box::new(BoostQuery::new(
                query.into_tantivy_query(
                    schema,
                    parser,
                    searcher,
                    index_oid,
                    relation_oid,
                    expr_context,
                    planstate,
                )?,
                factor,
            ))),
            SearchQueryInput::ConstScore { query, score } => Ok(Box::new(ConstScoreQuery::new(
                query.into_tantivy_query(
                    schema,
                    parser,
                    searcher,
                    index_oid,
                    relation_oid,
                    expr_context,
                    planstate,
                )?,
                score,
            ))),
            SearchQueryInput::ScoreFilter { bounds, query } => Ok(Box::new(ScoreFilter::new(
                bounds,
                query
                    .expect("ScoreFilter's query should have been set")
                    .into_tantivy_query(
                        schema,
                        parser,
                        searcher,
                        index_oid,
                        relation_oid,
                        expr_context,
                        planstate,
                    )?,
            ))),
            SearchQueryInput::DisjunctionMax {
                disjuncts,
                tie_breaker,
            } => {
                let disjuncts = disjuncts
                    .into_iter()
                    .map(|query| {
                        query.into_tantivy_query(
                            schema,
                            parser,
                            searcher,
                            index_oid,
                            relation_oid,
                            expr_context,
                            planstate,
                        )
                    })
                    .collect::<Result<_, _>>()?;
                if let Some(tie_breaker) = tie_breaker {
                    Ok(Box::new(DisjunctionMaxQuery::with_tie_breaker(
                        disjuncts,
                        tie_breaker,
                    )))
                } else {
                    Ok(Box::new(DisjunctionMaxQuery::new(disjuncts)))
                }
            }
            SearchQueryInput::Empty => Ok(Box::new(EmptyQuery)),
            SearchQueryInput::MoreLikeThis {
                min_doc_frequency,
                max_doc_frequency,
                min_term_frequency,
                max_query_terms,
                min_word_length,
                max_word_length,
                boost_factor,
                stop_words,
                document_fields,
                document_id,
            } => {
                let mut builder = MoreLikeThisQuery::builder();

                if let Some(min_doc_frequency) = min_doc_frequency {
                    builder = builder.with_min_doc_frequency(min_doc_frequency);
                }
                if let Some(max_doc_frequency) = max_doc_frequency {
                    builder = builder.with_max_doc_frequency(max_doc_frequency);
                }
                if let Some(min_term_frequency) = min_term_frequency {
                    builder = builder.with_min_term_frequency(min_term_frequency);
                }
                if let Some(max_query_terms) = max_query_terms {
                    builder = builder.with_max_query_terms(max_query_terms);
                }
                if let Some(min_work_length) = min_word_length {
                    builder = builder.with_min_word_length(min_work_length);
                }
                if let Some(max_work_length) = max_word_length {
                    builder = builder.with_max_word_length(max_work_length);
                }
                if let Some(boost_factor) = boost_factor {
                    builder = builder.with_boost_factor(boost_factor);
                }
                if let Some(stop_words) = stop_words {
                    builder = builder.with_stop_words(stop_words);
                }

                match (document_id, document_fields) {
                    (Some(key_value), None) => {
                        Ok(Box::new(builder.with_document(key_value, index_oid)))
                    }
                    (None, Some(doc_fields)) => {
                        let mut fields_map = HashMap::default();
                        for (field, mut value) in doc_fields {
                            let search_field = schema
                                .search_field(&field)
                                .ok_or(QueryError::NonIndexedField(field.into()))?;
                            search_field.try_coerce(&mut value)?;
                            fields_map
                                .entry(search_field.field())
                                .or_insert_with(Vec::new);

                            if let Some(vec) = fields_map.get_mut(&search_field.field()) {
                                vec.push(value)
                            }
                        }
                        Ok(Box::new(
                            builder.with_document_fields(fields_map.into_iter().collect()),
                        ))
                    }
                    (Some(_), Some(_)) => {
                        panic!("more_like_this must be called with only one of document_id or document_fields")
                    }
                    (None, None) => {
                        panic!("more_like_this must be called with either document_id or document_fields");
                    }
                }
            }
            SearchQueryInput::Parse {
                query_string,
                lenient,
                conjunction_mode,
            } => {
                let mut parser = parser();
                if let Some(true) = conjunction_mode {
                    parser.set_conjunction_by_default();
                }

                match lenient {
                    Some(true) => {
                        let (parsed_query, _) = parser.parse_query_lenient(&query_string);
                        Ok(Box::new(parsed_query))
                    }
                    _ => {
                        Ok(Box::new(parser.parse_query(&query_string).map_err(
                            |err| QueryError::ParseError(err, query_string),
                        )?))
                    }
                }
            }
            SearchQueryInput::TermSet { terms: fields } => {
                let mut terms = vec![];
                for TermInput {
                    field,
                    value,
                    is_datetime,
                } in fields
                {
                    let search_field = schema
                        .search_field(field.root())
                        .ok_or(QueryError::NonIndexedField(field.clone()))?;
                    let field_type = search_field.field_entry().field_type();
                    let is_datetime = search_field.is_datetime() || is_datetime;
                    terms.push(value_to_term(
                        search_field.field(),
                        &value,
                        field_type,
                        field.path().as_deref(),
                        is_datetime,
                    )?);
                }

                Ok(Box::new(TermSetQuery::new(terms)))
            }
            SearchQueryInput::WithIndex { query, .. } => query.into_tantivy_query(
                schema,
                parser,
                searcher,
                index_oid,
                relation_oid,
                expr_context,
                planstate,
            ),
            SearchQueryInput::HeapFilter {
                indexed_query,
                field_filters,
            } => {
                // Convert indexed query first
                let indexed_tantivy_query = indexed_query.into_tantivy_query(
                    schema,
                    parser,
                    searcher,
                    index_oid,
                    relation_oid,
                    expr_context,
                    planstate,
                )?;

                // Is initialized in `begin_custom_scan` if `has_heap_filters`.
                let expr_context = expr_context
                    .expect("An expression context must be provided when heap filtering.");

                // Create combined query with heap field filters
                Ok(Box::new(heap_field_filter::HeapFilterQuery::new(
                    indexed_tantivy_query,
                    field_filters,
                    relation_oid.expect("relation_oid is required for HeapFilter queries"),
                    expr_context,
                    planstate,
                )))
            }
            SearchQueryInput::PostgresExpression { .. } => {
                panic!("postgres expressions have not been solved")
            }
            SearchQueryInput::FieldedQuery { field, query } => {
                query.into_tantivy_query(field, schema, parser, searcher)
            }
        }
    }
}

fn value_to_json_term(
    field: Field,
    value: &OwnedValue,
    path: Option<&str>,
    expand_dots: bool,
    is_datetime: bool,
) -> Result<Term> {
    let mut term = Term::from_field_json_path(field, path.unwrap_or_default(), expand_dots);
    match value {
        OwnedValue::Str(text) => {
            if is_datetime {
                let TantivyDateTime(date) = TantivyDateTime::try_from(text.as_str())?;
                // https://github.com/quickwit-oss/tantivy/pull/2456
                // It's a footgun that date needs to truncated when creating the Term
                term.append_type_and_fast_value(date.truncate(DATE_TIME_PRECISION_INDEXED));
            } else {
                term.append_type_and_str(text);
            }
        }
        OwnedValue::U64(value) => {
            if let Ok(i64_val) = (*value).try_into() {
                term.append_type_and_fast_value::<i64>(i64_val);
            } else {
                term.append_type_and_fast_value(*value);
            }
        }
        OwnedValue::I64(value) => {
            term.append_type_and_fast_value(*value);
        }
        OwnedValue::F64(value) => {
            term.append_type_and_fast_value(*value);
        }
        OwnedValue::Bool(value) => {
            term.append_type_and_fast_value(*value);
        }
        OwnedValue::Date(value) => {
            term.append_type_and_fast_value(*value);
        }
        unsupported => panic!(
            "Tantivy OwnedValue type {:?} not supported for JSON term",
            unsupported
        ),
    };

    Ok(term)
}

pub fn value_to_term(
    field: Field,
    value: &OwnedValue,
    field_type: &FieldType,
    path: Option<&str>,
    is_datetime: bool,
) -> Result<Term> {
    let json_options = match field_type {
        FieldType::JsonObject(ref options) => Some(options),
        _ => None,
    };

    if let Some(json_options) = json_options {
        return value_to_json_term(
            field,
            value,
            path,
            json_options.is_expand_dots_enabled(),
            is_datetime,
        );
    }

    if is_datetime {
        if let OwnedValue::Str(text) = value {
            let TantivyDateTime(date) = TantivyDateTime::try_from(text.as_str())?;
            // https://github.com/quickwit-oss/tantivy/pull/2456
            // It's a footgun that date needs to truncated when creating the Term
            return Ok(Term::from_field_date(
                field,
                date.truncate(DATE_TIME_PRECISION_INDEXED),
            ));
        }
    }

    Ok(match value {
        OwnedValue::Str(text) => Term::from_field_text(field, text),
        OwnedValue::PreTokStr(_) => panic!("pre-tokenized text cannot be converted to term"),
        OwnedValue::U64(u64) => {
            // Positive numbers seem to be automatically turned into u64s even if they are i64s,
            // so we should use the field type to assign the term type
            match field_type {
                FieldType::I64(_) => Term::from_field_i64(field, *u64 as i64),
                FieldType::U64(_) => Term::from_field_u64(field, *u64),
                _ => panic!("invalid field type for u64 value"),
            }
        }
        OwnedValue::I64(i64) => Term::from_field_i64(field, *i64),
        OwnedValue::F64(f64) => Term::from_field_f64(field, *f64),
        OwnedValue::Bool(bool) => Term::from_field_bool(field, *bool),
        OwnedValue::Date(date) => {
            Term::from_field_date(field, date.truncate(DATE_TIME_PRECISION_INDEXED))
        }
        OwnedValue::Facet(facet) => Term::from_facet(field, facet),
        OwnedValue::Bytes(bytes) => Term::from_field_bytes(field, bytes),
        OwnedValue::Object(_) => panic!("json cannot be converted to term"),
        OwnedValue::IpAddr(ip) => Term::from_field_ip_addr(field, *ip),
        _ => panic!("Tantivy OwnedValue type not supported"),
    })
}

struct TantivyDateTime(pub DateTime);
impl TryFrom<&str> for TantivyDateTime {
    type Error = QueryError;

    fn try_from(text: &str) -> Result<Self, Self::Error> {
        let datetime = match chrono::NaiveDateTime::parse_from_str(text, "%Y-%m-%dT%H:%M:%SZ") {
            Ok(dt) => dt,
            Err(_) => chrono::NaiveDateTime::parse_from_str(text, "%Y-%m-%dT%H:%M:%S%.fZ")
                .map_err(|_| QueryError::FieldTypeMismatch)?,
        };
        Ok(TantivyDateTime(DateTime::from_timestamp_micros(
            datetime.and_utc().timestamp_micros(),
        )))
    }
}

#[allow(dead_code)]
#[derive(Debug, Error)]
pub enum QueryError {
    #[error("wrong field type for field: {0}")]
    WrongFieldType(FieldName),
    #[error("invalid field map json: {0}")]
    FieldMapJsonValue(#[source] serde_json::Error),
    #[error("field map json must be an object")]
    FieldMapJsonObject,
    #[error("invalid tokenizer setting, expected paradedb.tokenizer()")]
    InvalidTokenizer,
    #[error("field '{0}' is not part of the pg_search index")]
    NonIndexedField(FieldName),
    #[error("wrong type given for field")]
    FieldTypeMismatch,
    #[error("could not build regex with pattern '{1}': {0}")]
    RegexError(#[source] tantivy::TantivyError, String),
    #[error(
        r#"could not parse query string '{1}'.
           make sure to use column:term pairs, and to capitalize AND/OR."#
    )]
    ParseError(#[source] tantivy::query::QueryParserError, String),
    #[error("{0}")]
    TantivyError(#[source] tantivy::TantivyError),
    #[error("{0}")]
    InternalError(#[source] anyhow::Error),
}

impl From<tantivy::TantivyError> for QueryError {
    fn from(err: tantivy::TantivyError) -> QueryError {
        QueryError::TantivyError(err)
    }
}

impl From<anyhow::Error> for QueryError {
    fn from(err: anyhow::Error) -> QueryError {
        QueryError::InternalError(err)
    }
}

#[derive(Debug, Clone, PartialEq)]
struct PostgresPointer(*mut std::os::raw::c_void);

// SAFETY: PostgresPointer is only used within PostgreSQL's single-threaded context
// during query execution. The PostgresPointer serialization/deserialization handles
// the cross-thread boundary properly via nodeToString/stringToNode.
unsafe impl Send for PostgresPointer {}
unsafe impl Sync for PostgresPointer {}

impl Default for PostgresPointer {
    fn default() -> Self {
        PostgresPointer(std::ptr::null_mut())
    }
}

impl Serialize for PostgresPointer {
    fn serialize<S>(&self, serializer: S) -> std::result::Result<S::Ok, S::Error>
    where
        S: Serializer,
    {
        if self.0.is_null() {
            serializer.serialize_none()
        } else {
            unsafe {
                let s = pg_sys::nodeToString(self.0.cast());
                let cstr = core::ffi::CStr::from_ptr(s)
                    .to_str()
                    .map_err(serde::ser::Error::custom)?;
                let string = cstr.to_owned();
                pg_sys::pfree(s.cast());
                serializer.serialize_some(&string)
            }
        }
    }
}

impl<'de> Deserialize<'de> for PostgresPointer {
    fn deserialize<D>(deserializer: D) -> std::result::Result<Self, D::Error>
    where
        D: Deserializer<'de>,
    {
        struct NodeVisitor;
        impl<'de2> Visitor<'de2> for NodeVisitor {
            type Value = PostgresPointer;

            fn expecting(&self, formatter: &mut Formatter) -> std::fmt::Result {
                write!(formatter, "a string representing a Postgres node")
            }

            fn visit_str<E>(self, v: &str) -> Result<Self::Value, E>
            where
                E: serde::de::Error,
            {
                unsafe {
                    let cstr = std::ffi::CString::new(v).map_err(E::custom)?;
                    let node = pg_sys::stringToNode(cstr.as_ptr());
                    Ok(PostgresPointer(node.cast()))
                }
            }

            fn visit_some<D>(self, deserializer: D) -> Result<Self::Value, D::Error>
            where
                D: Deserializer<'de2>,
            {
                deserializer.deserialize_str(self)
            }

            fn visit_none<E>(self) -> Result<Self::Value, E>
            where
                E: serde::de::Error,
            {
                Ok(PostgresPointer::default())
            }
        }

        deserializer.deserialize_option(NodeVisitor)
    }
}

#[derive(Debug, Clone, PartialEq, Serialize, Deserialize)]
pub struct PostgresExpression {
    node: PostgresPointer,
    #[serde(skip)]
    expr_state: PostgresPointer,
}

impl PostgresExpression {
    pub fn new(node: *mut pg_sys::Node) -> Self {
        Self {
            node: PostgresPointer(node.cast()),
            expr_state: PostgresPointer::default(),
        }
    }

    pub fn set_expr_state(&mut self, expr_state: *mut pg_sys::ExprState) {
        self.expr_state = PostgresPointer(expr_state.cast())
    }

    #[inline]
    pub fn node(&self) -> *mut pg_sys::Node {
        self.node.0.cast()
    }

    #[inline]
    pub fn expr_state(&self) -> *mut pg_sys::ExprState {
        assert!(
            !self.expr_state.0.is_null(),
            "ExprState has not been initialized"
        );
        self.expr_state.0.cast()
    }
}

#[cfg(any(test, feature = "pg_test"))]
#[pgrx::pg_schema]
mod tests {
    use super::{SearchQueryInput, TermInput};
    use crate::query::pdb_query::pdb;

    use pgrx::prelude::*;
    use tantivy::schema::OwnedValue;

    fn create_term_query() -> SearchQueryInput {
        SearchQueryInput::TermSet {
            terms: vec![TermInput {
                field: "test".into(),
                value: OwnedValue::Str("value".to_string()),
                is_datetime: false,
            }],
        }
    }

    fn create_match_query() -> SearchQueryInput {
        SearchQueryInput::FieldedQuery {
            field: "test".into(),
            query: pdb::Query::Match {
                value: "value".to_string(),
                tokenizer: None,
                distance: None,
                transposition_cost_one: None,
                prefix: None,
                conjunction_mode: None,
            },
        }
    }

    #[pg_test]
    fn test_is_full_scan_query_base_cases() {
        // All query is a full scan
        assert!(SearchQueryInput::All.is_full_scan_query());

        // Empty query is not a full scan
        assert!(!SearchQueryInput::Empty.is_full_scan_query());

        // Uninitialized is not a full scan
        assert!(!SearchQueryInput::Uninitialized.is_full_scan_query());

        // Term queries are not full scans
        assert!(!create_term_query().is_full_scan_query());

        // Match queries are not full scans
        assert!(!create_match_query().is_full_scan_query());

        // Exists queries are not full scans
        assert!(!SearchQueryInput::FieldedQuery {
            field: "test".into(),
            query: pdb::Query::Exists,
        }
        .is_full_scan_query());
    }

    #[pg_test]
    fn test_is_full_scan_query_boolean_must_only() {
        // Single Must clause with All → full scan
        assert!(SearchQueryInput::Boolean {
            must: vec![SearchQueryInput::All],
            should: vec![],
            must_not: vec![],
        }
        .is_full_scan_query());

        // Multiple Must clauses with all All → full scan
        assert!(SearchQueryInput::Boolean {
            must: vec![SearchQueryInput::All, SearchQueryInput::All],
            should: vec![],
            must_not: vec![],
        }
        .is_full_scan_query());

        // Must clause with All and term → not full scan (not all Must are full scan)
        assert!(!SearchQueryInput::Boolean {
            must: vec![SearchQueryInput::All, create_term_query()],
            should: vec![],
            must_not: vec![],
        }
        .is_full_scan_query());

        // Must clause with only term → not full scan
        assert!(!SearchQueryInput::Boolean {
            must: vec![create_term_query()],
            should: vec![],
            must_not: vec![],
        }
        .is_full_scan_query());
    }

    #[pg_test]
    fn test_is_full_scan_query_boolean_should_only() {
        // Should clause with All → full scan
        assert!(SearchQueryInput::Boolean {
            must: vec![],
            should: vec![SearchQueryInput::All],
            must_not: vec![],
        }
        .is_full_scan_query());

        // Should clause with All and term → full scan (any Should is full scan)
        assert!(SearchQueryInput::Boolean {
            must: vec![],
            should: vec![SearchQueryInput::All, create_term_query()],
            must_not: vec![],
        }
        .is_full_scan_query());

        // Should clause with only term → not full scan
        assert!(!SearchQueryInput::Boolean {
            must: vec![],
            should: vec![create_term_query()],
            must_not: vec![],
        }
        .is_full_scan_query());

        // Empty Should clause → not full scan
        assert!(!SearchQueryInput::Boolean {
            must: vec![],
            should: vec![],
            must_not: vec![],
        }
        .is_full_scan_query());
    }

    #[pg_test]
    fn test_is_full_scan_query_boolean_must_not() {
        // Must with All, MustNot with term → not full scan (MustNot excludes docs)
        assert!(!SearchQueryInput::Boolean {
            must: vec![SearchQueryInput::All],
            should: vec![],
            must_not: vec![create_term_query()],
        }
        .is_full_scan_query());

        // Must with All, MustNot with Empty → full scan (MustNot excludes nothing)
        assert!(SearchQueryInput::Boolean {
            must: vec![SearchQueryInput::All],
            should: vec![],
            must_not: vec![SearchQueryInput::Empty],
        }
        .is_full_scan_query());

        // Must with All, MustNot with multiple Empty → full scan
        assert!(SearchQueryInput::Boolean {
            must: vec![SearchQueryInput::All],
            should: vec![],
            must_not: vec![SearchQueryInput::Empty, SearchQueryInput::Empty],
        }
        .is_full_scan_query());

        // Must with All, MustNot with Empty and term → not full scan (one MustNot excludes docs)
        assert!(!SearchQueryInput::Boolean {
            must: vec![SearchQueryInput::All],
            should: vec![],
            must_not: vec![SearchQueryInput::Empty, create_term_query()],
        }
        .is_full_scan_query());
    }

    #[pg_test]
    fn test_is_full_scan_query_boolean_mixed() {
        // Must with All, Should with term → full scan (Must satisfies "at least one")
        assert!(SearchQueryInput::Boolean {
            must: vec![SearchQueryInput::All],
            should: vec![create_term_query()],
            must_not: vec![],
        }
        .is_full_scan_query());

        // Must with term, Should with All → not full scan (not all Must are full scan)
        assert!(!SearchQueryInput::Boolean {
            must: vec![create_term_query()],
            should: vec![SearchQueryInput::All],
            must_not: vec![],
        }
        .is_full_scan_query());
    }

    #[pg_test]
    fn test_is_full_scan_query_disjunction_max() {
        // DisjunctionMax with All → full scan
        assert!(SearchQueryInput::DisjunctionMax {
            disjuncts: vec![SearchQueryInput::All],
            tie_breaker: None,
        }
        .is_full_scan_query());

        // DisjunctionMax with All and term → full scan (any disjunct is full scan)
        assert!(SearchQueryInput::DisjunctionMax {
            disjuncts: vec![SearchQueryInput::All, create_term_query()],
            tie_breaker: None,
        }
        .is_full_scan_query());

        // DisjunctionMax with only terms → not full scan
        assert!(!SearchQueryInput::DisjunctionMax {
            disjuncts: vec![create_term_query(), create_match_query()],
            tie_breaker: None,
        }
        .is_full_scan_query());
    }

    #[pg_test]
    fn test_is_full_scan_query_wrapper_queries() {
        // WithIndex wrapping All → full scan
        assert!(SearchQueryInput::WithIndex {
            oid: 12345.into(),
            query: Box::new(SearchQueryInput::All),
        }
        .is_full_scan_query());

        // WithIndex wrapping term → not full scan
        assert!(!SearchQueryInput::WithIndex {
            oid: 12345.into(),
            query: Box::new(create_term_query()),
        }
        .is_full_scan_query());

        // Boost wrapping All → full scan
        assert!(SearchQueryInput::Boost {
            query: Box::new(SearchQueryInput::All),
            factor: 2.0,
        }
        .is_full_scan_query());

        // ConstScore wrapping All → full scan
        assert!(SearchQueryInput::ConstScore {
            query: Box::new(SearchQueryInput::All),
            score: 1.0,
        }
        .is_full_scan_query());

        // ScoreFilter with All → full scan
        assert!(SearchQueryInput::ScoreFilter {
            bounds: vec![],
            query: Some(Box::new(SearchQueryInput::All)),
        }
        .is_full_scan_query());

        // ScoreFilter without query → not full scan
        assert!(!SearchQueryInput::ScoreFilter {
            bounds: vec![],
            query: None,
        }
        .is_full_scan_query());

        // HeapFilter with All → full scan
        assert!(SearchQueryInput::HeapFilter {
            indexed_query: Box::new(SearchQueryInput::All),
            field_filters: vec![],
        }
        .is_full_scan_query());
    }

    #[pg_test]
    fn test_is_full_scan_query_nested_queries() {
        // Nested Boolean with All deep inside Should
        assert!(SearchQueryInput::Boolean {
            must: vec![],
            should: vec![SearchQueryInput::Boolean {
                must: vec![SearchQueryInput::All],
                should: vec![],
                must_not: vec![],
            }],
            must_not: vec![],
        }
        .is_full_scan_query());

        // Nested WithIndex(Boolean(All))
        assert!(SearchQueryInput::WithIndex {
            oid: 12345.into(),
            query: Box::new(SearchQueryInput::Boolean {
                must: vec![SearchQueryInput::All],
                should: vec![],
                must_not: vec![],
            }),
        }
        .is_full_scan_query());

        // Complex nesting that should not be full scan
        assert!(!SearchQueryInput::Boolean {
            must: vec![SearchQueryInput::Boolean {
                must: vec![SearchQueryInput::All, create_term_query()], // Not all Must are full scan
                should: vec![],
                must_not: vec![],
            }],
            should: vec![],
            must_not: vec![],
        }
        .is_full_scan_query());
    }
}<|MERGE_RESOLUTION|>--- conflicted
+++ resolved
@@ -443,28 +443,6 @@
             | SearchQueryInput::PostgresExpression { .. }
             | SearchQueryInput::FieldedQuery { .. } => {}
         }
-    }
-
-<<<<<<< HEAD
-    pub fn combine_query_with_filter(&self, filter_expr: Option<&Self>) -> Self {
-        match filter_expr {
-            Some(filter) => match self {
-                SearchQueryInput::All => filter.clone(),
-                _ => SearchQueryInput::Boolean {
-                    must: vec![self.clone(), filter.clone()],
-                    should: vec![],
-                    must_not: vec![],
-                },
-            },
-            None => self.clone(),
-        }
-=======
-    pub fn canonical_query_string(&self) -> String {
-        let mut cleaned_query = serde_json::to_value(self)
-            .unwrap_or_else(|_| serde_json::Value::String("Error serializing query".to_string()));
-        cleanup_variabilities_from_tantivy_query(&mut cleaned_query);
-        serde_json::to_string(&cleaned_query).unwrap_or_else(|_| "Error".to_string())
->>>>>>> e68325bd
     }
 }
 
