// Copyright (c) 2023-2025 ParadeDB, Inc.
//
// This file is part of ParadeDB - Postgres for Search and Analytics
//
// This program is free software: you can redistribute it and/or modify
// it under the terms of the GNU Affero General Public License as published by
// the Free Software Foundation, either version 3 of the License, or
// (at your option) any later version.
//
// This program is distributed in the hope that it will be useful
// but WITHOUT ANY WARRANTY; without even the implied warranty of
// MERCHANTABILITY or FITNESS FOR A PARTICULAR PURPOSE. See the
// GNU Affero General Public License for more details.
//
// You should have received a copy of the GNU Affero General Public License
// along with this program. If not, see <http://www.gnu.org/licenses/>.

pub mod privdat;
pub mod scan_state;

use std::ffi::CStr;

use crate::aggregate::execute_aggregation;
use crate::aggregate::AggQueryParams;
use crate::api::operator::anyelement_query_input_opoid;
use crate::api::{HashMap, HashSet, OrderByFeature};
use crate::gucs;
use crate::index::mvcc::MvccSatisfies;
use crate::nodecast;
use crate::postgres::customscan::aggregatescan::privdat::{
    AggregateType, AggregateValue, GroupingColumn, PrivateData, TargetListEntry,
};
use crate::postgres::customscan::aggregatescan::scan_state::{
    AggregateScanState, ExecutionState, GroupedAggregateRow,
};
use crate::postgres::customscan::builders::custom_path::{
    restrict_info, CustomPathBuilder, OrderByStyle, RestrictInfoType,
};
use crate::postgres::customscan::builders::custom_scan::CustomScanBuilder;
use crate::postgres::customscan::builders::custom_state::{
    CustomScanStateBuilder, CustomScanStateWrapper,
};
use crate::postgres::customscan::explain::ExplainFormat;
use crate::postgres::customscan::explainer::Explainer;
use crate::postgres::customscan::pdbscan::{
    extract_pathkey_styles_with_sortability_check, PathKeyInfo,
};
use crate::postgres::customscan::qual_inspect::{extract_quals, QualExtractState};
use crate::postgres::customscan::{
    range_table, CreateUpperPathsHookArgs, CustomScan, ExecMethod, PlainExecCapable,
};
use crate::postgres::rel_get_bm25_index;
use crate::postgres::types::TantivyValue;
use crate::postgres::var::{find_one_var_and_fieldname, find_var_relation, VarContext};
use crate::postgres::PgSearchRelation;
use crate::query::SearchQueryInput;
use crate::schema::SearchIndexSchema;
use pgrx::{pg_sys, FromDatum, IntoDatum, PgList, PgTupleDesc};
use tantivy::aggregation::DEFAULT_BUCKET_LIMIT;
use tantivy::schema::OwnedValue;
use tantivy::Index;

/// Sentinel key for aggregates without FILTER clauses  
/// Used to group non-filtered aggregates together during query optimization
const NO_FILTER_KEY: &str = "NO_FILTER";

/// Result type for aggregate extraction, containing:
/// - Vec<AggregateType>: The extracted aggregate types
/// - Vec<FilterGroup>: Groups of aggregates with the same filter
/// - bool: Whether any filter uses the @@@ search operator
type AggregateExtractionResult = (Vec<AggregateType>, Vec<FilterGroup>, bool);

/// A group of aggregate indices that share the same filter condition
type FilterGroup = (Option<SearchQueryInput>, Vec<usize>);

#[derive(Default)]
pub struct AggregateScan;

impl CustomScan for AggregateScan {
    const NAME: &'static CStr = c"ParadeDB Aggregate Scan";
    type Args = CreateUpperPathsHookArgs;
    type State = AggregateScanState;
    type PrivateData = PrivateData;

    fn create_custom_path(mut builder: CustomPathBuilder<Self>) -> Option<pg_sys::CustomPath> {
        let args = builder.args();
        let parse = args.root().parse;

        // We can only handle single base relations as input
        if args.input_rel().reloptkind != pg_sys::RelOptKind::RELOPT_BASEREL {
            return None;
        }

        // Check if there are restrictions (WHERE clause)
        let (restrict_info, ri_type) = restrict_info(builder.args().input_rel());
        if matches!(ri_type, RestrictInfoType::Join) {
            // This relation is a join, or has no restrictions (WHERE clause predicates), so there's no need
            // for us to do anything.
            return None;
        }
        let has_where_clause = matches!(ri_type, RestrictInfoType::BaseRelation);

        // Are there any group (/distinct/order-by) or having clauses?
        if args.root().hasHavingQual {
            // We can't handle HAVING yet
            return None;
        }

        // Check for DISTINCT - we can't handle DISTINCT queries
        unsafe {
            if !parse.is_null() && (!(*parse).distinctClause.is_null() || (*parse).hasDistinctOn) {
                return None;
            }
        }

        // Is there a single relation with a bm25 index?
        let parent_relids = args.input_rel().relids;
        let heap_rti = unsafe { range_table::bms_exactly_one_member(parent_relids)? };
        let heap_rte = unsafe {
            // NOTE: The docs indicate that `simple_rte_array` is always the same length
            // as `simple_rel_array`.
            range_table::get_rte(
                args.root().simple_rel_array_size as usize,
                args.root().simple_rte_array,
                heap_rti,
            )?
        };
        let (table, bm25_index) = rel_get_bm25_index(unsafe { (*heap_rte).relid })?;
        let directory = MvccSatisfies::LargestSegment.directory(&bm25_index);
        let index =
            Index::open(directory).expect("aggregate_custom_scan: should be able to open index");
        let schema = bm25_index
            .schema()
            .expect("aggregate_custom_scan: should have a schema");

        // Extract grouping columns and validate they are fast fields
        let group_pathkeys = if args.root().group_pathkeys.is_null() {
            PgList::<pg_sys::PathKey>::new()
        } else {
            unsafe { PgList::<pg_sys::PathKey>::from_pg(args.root().group_pathkeys) }
        };
        let grouping_columns =
            extract_grouping_columns(&group_pathkeys, args.root, heap_rti, &schema)?;

        // Extract and validate aggregates - must have schema for field validation
        let (aggregate_types, filter_groups, filter_uses_search_operator) =
            extract_and_validate_aggregates(
                args,
                &schema,
                &grouping_columns,
                &bm25_index,
                heap_rti,
            )?;

        let has_filters = aggregate_types.iter().any(|agg| agg.has_filter());
        let handle_query_without_op = !gucs::enable_custom_scan_without_operator();
        // If we don't have a WHERE clause and we don't have FILTER clauses,
        // we'd only handle the query if the GUC is enabled
        if handle_query_without_op && !has_where_clause && !has_filters {
            return None;
        }

        // Extract ORDER BY pathkeys if present
        let sort_clause =
            unsafe { PgList::<pg_sys::SortGroupClause>::from_pg((*parse).sortClause) };
        let sort_fields = unsafe {
            sort_clause
                .iter_ptr()
                .filter_map(|sort_clause| {
                    let expr = pg_sys::get_sortgroupclause_expr(sort_clause, (*parse).targetList);
                    let var_context = VarContext::from_planner(builder.args().root);
                    if let Some((_, field_name)) = find_one_var_and_fieldname(var_context, expr) {
                        Some(field_name)
                    } else {
                        None
                    }
                })
                .collect::<HashSet<_>>()
        };
        let order_pathkey_info = extract_order_by_pathkeys(args.root, heap_rti, &schema);
        let orderby_info = OrderByStyle::extract_orderby_info(order_pathkey_info.pathkeys())
            .into_iter()
            .filter(|info| {
                if let OrderByFeature::Field(field_name) = &info.feature {
                    sort_fields.contains(field_name)
                } else {
                    false
                }
            })
            .collect::<Vec<_>>();

        // Extract LIMIT/OFFSET if it's a GROUP BY...ORDER BY...LIMIT query
        let max_term_agg_buckets = gucs::max_term_agg_buckets() as u32;

        let (limit, offset) = unsafe {
            let limit_count = (*parse).limitCount;
            let offset_count = (*parse).limitOffset;

            let extract_const = |node: *mut pg_sys::Node| -> Option<u32> {
                let const_node = nodecast!(Const, T_Const, node);
                if let Some(const_node) = const_node {
                    u32::from_datum((*const_node).constvalue, (*const_node).constisnull)
                } else {
                    None
                }
            };

            (extract_const(limit_count), extract_const(offset_count))
        };

        // We cannot push down a GROUP BY if the user asks for more than `max_term_agg_buckets`
        // or if it orders by columns that we cannot push down
        if unsafe { !(*parse).groupClause.is_null() }
            && (limit.unwrap_or(0) + offset.unwrap_or(0) > max_term_agg_buckets
                || orderby_info.len() != sort_clause.len())
        {
            return None;
        }

        // Extract the WHERE clause query if present and track @@@ operator usage
        let mut where_qual_state = QualExtractState::default();
        let query = if has_where_clause {
            unsafe {
                let result = extract_quals(
                    args.root,
                    heap_rti,
                    restrict_info.as_ptr().cast(),
                    anyelement_query_input_opoid(),
                    ri_type,
                    &bm25_index,
                    false, // Base relation quals should not convert external to all
                    &mut where_qual_state,
                    true,
                );
                SearchQueryInput::from(&result?)
            }
        } else {
            // No WHERE clause - use an "All" query that matches everything
            SearchQueryInput::All
        };
        let where_uses_search_operator = where_qual_state.uses_our_operator;
        let has_search_operator = where_uses_search_operator || filter_uses_search_operator;
        if handle_query_without_op && !has_search_operator {
            return None;
        }

        // Create a new target list which includes grouping columns and replaces aggregates
        // with FuncExprs which will be produced by our CustomScan.
        //
        // We don't use Vars here, because there doesn't seem to be a reasonable RTE to associate
        // them with.
        let target_list = unsafe { PgList::<pg_sys::TargetEntry>::from_pg((*parse).targetList) };
        let mut target_list_mapping = Vec::new();
        let mut agg_idx = 0;

        for (te_idx, input_te) in target_list.iter_ptr().enumerate() {
            unsafe {
                let var_context = VarContext::from_planner(args.root() as *const _ as *mut _);

                if let Some((var, field_name)) =
                    find_one_var_and_fieldname(var_context, (*input_te).expr as *mut pg_sys::Node)
                {
                    // This is a Var - it should be a grouping column
                    // Find which grouping column this is
                    let mut found = false;
                    for (i, gc) in grouping_columns.iter().enumerate() {
                        if (*var).varattno == gc.attno
                            && gc.field_name == field_name.clone().into_inner()
                        {
                            target_list_mapping.push(TargetListEntry::GroupingColumn(i));
                            found = true;
                            break;
                        }
                    }
                    if !found {
                        return None;
                    }
                } else if let Some(aggref) = nodecast!(Aggref, T_Aggref, (*input_te).expr) {
                    target_list_mapping.push(TargetListEntry::Aggregate(agg_idx));
                    agg_idx += 1;
                } else {
                    return None;
                }
            };
        }

        // Replace T_Aggref for simple aggregations without GROUP BY or ORDER BY
        // For queries with GROUP BY or ORDER BY, we keep T_Aggref during planning for pathkey matching
        // TODO(mdashti): remove the planning time replacement once we figured the reason behind
        // the aggregate_custom_scan/test_count test failure
        let has_order_by = unsafe { !parse.is_null() && !(*parse).sortClause.is_null() };

        // If we're handling ORDER BY, we need to inform PostgreSQL that our output is sorted.
        // To do this, we set pathkeys for ORDER BY if present.
        if let Some(pathkeys) = order_pathkey_info.pathkeys() {
            for pathkey_style in pathkeys {
                builder = builder.add_path_key(pathkey_style);
            }
        };

        // A GROUP BY...ORDER BY query could have some results truncated
        let maybe_truncated = !parse.is_null()
            && unsafe { !(*parse).groupClause.is_null() }
            && unsafe { !(*parse).sortClause.is_null() }
            && limit.is_none();

        Some(builder.build(PrivateData {
            aggregate_types,
            indexrelid: bm25_index.oid(),
            heap_rti,
            query,
            grouping_columns,
            orderby_info,
            target_list_mapping,
            has_order_by,
            limit,
            offset,
            maybe_truncated,
            filter_groups,
        }))
    }

    fn plan_custom_path(mut builder: CustomScanBuilder<Self>) -> pg_sys::CustomScan {
        builder.set_scanrelid(builder.custom_private().heap_rti);

        if builder.custom_private().grouping_columns.is_empty()
            && builder.custom_private().orderby_info.is_empty()
            && !builder.custom_private().has_order_by
        {
            unsafe {
                let mut cscan = builder.build();
                let plan = &mut cscan.scan.plan;
                replace_aggrefs_in_target_list(plan);
                cscan
            }
        } else {
            builder.build()
        }
    }

    fn create_custom_scan_state(
        mut builder: CustomScanStateBuilder<Self, Self::PrivateData>,
    ) -> *mut CustomScanStateWrapper<Self> {
        // EXECUTION-TIME REPLACEMENT: Replace T_Aggref if we have GROUP BY or ORDER BY
        // For simple aggregations without GROUP BY or ORDER BY, replacement should have happened at planning time
        // Now we have the complete reverse logic: replace at execution time if we have any of these conditions
        if !builder.custom_private().grouping_columns.is_empty()
            || !builder.custom_private().orderby_info.is_empty()
            || builder.custom_private().has_order_by
        {
            unsafe {
                let cscan = builder.args().cscan;
                let plan = &mut (*cscan).scan.plan;
                replace_aggrefs_in_target_list(plan);
            }
        }

        builder.custom_state().aggregate_types = builder.custom_private().aggregate_types.clone();
        builder.custom_state().grouping_columns = builder.custom_private().grouping_columns.clone();
        builder.custom_state().orderby_info = builder.custom_private().orderby_info.clone();
        builder.custom_state().target_list_mapping =
            builder.custom_private().target_list_mapping.clone();
        builder.custom_state().indexrelid = builder.custom_private().indexrelid;
        builder.custom_state().query = builder.custom_private().query.clone();
        builder.custom_state().execution_rti =
            unsafe { (*builder.args().cscan).scan.scanrelid as pg_sys::Index };
        builder.custom_state().limit = builder.custom_private().limit;
        builder.custom_state().offset = builder.custom_private().offset;
        builder.custom_state().maybe_truncated = builder.custom_private().maybe_truncated;
        builder.custom_state().filter_groups = builder.custom_private().filter_groups.clone();
        builder.build()
    }

    fn explain_custom_scan(
        state: &CustomScanStateWrapper<Self>,
        ancestors: *mut pg_sys::List,
        explainer: &mut Explainer,
    ) {
        explainer.add_text("Index", state.custom_state().indexrel().name());

        // Use pre-computed filter groups from the scan state
        let filter_groups = &state.custom_state().filter_groups;
        explain_execution_strategy(state, filter_groups, explainer);
    }

    fn begin_custom_scan(
        state: &mut CustomScanStateWrapper<Self>,
        estate: *mut pg_sys::EState,
        eflags: i32,
    ) {
        unsafe {
            let rte = pg_sys::exec_rt_fetch(state.custom_state().execution_rti, estate);
            assert!(!rte.is_null());
            let lockmode = (*rte).rellockmode as pg_sys::LOCKMODE;
            // TODO: Opening of the index could be deduped between custom scans: see
            // `PdbScanState::open_relations`.
            state.custom_state_mut().open_relations(lockmode);
        }
    }

    fn rescan_custom_scan(state: &mut CustomScanStateWrapper<Self>) {
        state.custom_state_mut().state = ExecutionState::NotStarted;
    }

    fn exec_custom_scan(state: &mut CustomScanStateWrapper<Self>) -> *mut pg_sys::TupleTableSlot {
        let next = match &mut state.custom_state_mut().state {
            ExecutionState::Completed => return std::ptr::null_mut(),
            ExecutionState::NotStarted => {
                // Execute the aggregate, and change the state to Emitting.
                let mut row_iter = execute(state);
                let next = row_iter.next();
                state.custom_state_mut().state = ExecutionState::Emitting(row_iter);
                next
            }
            ExecutionState::Emitting(row_iter) => {
                // Emit the next row.
                row_iter.next()
            }
        };

        let Some(row) = next else {
            state.custom_state_mut().state = ExecutionState::Completed;
            return std::ptr::null_mut();
        };

        unsafe {
            let tupdesc = PgTupleDesc::from_pg_unchecked((*state.planstate()).ps_ResultTupleDesc);
            let slot = pg_sys::MakeTupleTableSlot(
                (*state.planstate()).ps_ResultTupleDesc,
                &pg_sys::TTSOpsVirtual,
            );

            let natts = (*(*slot).tts_tupleDescriptor).natts as usize;
            let target_list_mapping = &state.custom_state().target_list_mapping;

            assert_eq!(
                natts,
                target_list_mapping.len(),
                "Target list mapping length mismatch"
            );

            // Simple slot setup
            pg_sys::ExecClearTuple(slot);

            let datums = std::slice::from_raw_parts_mut((*slot).tts_values, natts);
            let isnull = std::slice::from_raw_parts_mut((*slot).tts_isnull, natts);

            // Fill in values according to the target list mapping
            for (i, entry) in target_list_mapping.iter().enumerate() {
                match entry {
                    &TargetListEntry::GroupingColumn(gc_idx) => {
                        let group_val = row.group_keys[gc_idx].clone();
                        let attr = tupdesc.get(i).expect("missing attribute");
                        let typoid = attr.type_oid().value();

                        let (datum, is_null) = convert_group_value_to_datum(group_val, typoid);
                        datums[i] = datum;
                        isnull[i] = is_null;
                    }
                    TargetListEntry::Aggregate(agg_idx) => {
                        let agg_value = &row.aggregate_values[*agg_idx];
                        let attr = tupdesc.get(i).expect("missing attribute");
                        let expected_typoid = attr.type_oid().value();

                        let (datum, is_null) =
                            convert_aggregate_value_to_datum(agg_value, expected_typoid);
                        datums[i] = datum;
                        isnull[i] = is_null;
                    }
                }
            }

            // Simple finalization - just set the flags and return the slot (no ExecStoreVirtualTuple needed)
            (*slot).tts_flags &= !(pg_sys::TTS_FLAG_EMPTY as u16);
            (*slot).tts_flags |= pg_sys::TTS_FLAG_SHOULDFREE as u16;
            (*slot).tts_nvalid = natts as i16;

            slot
        }
    }

    fn shutdown_custom_scan(state: &mut CustomScanStateWrapper<Self>) {}

    fn end_custom_scan(state: &mut CustomScanStateWrapper<Self>) {}
}

/// Convert a group value (OwnedValue) to a PostgreSQL Datum
unsafe fn convert_group_value_to_datum(
    group_val: OwnedValue,
    typoid: pg_sys::Oid,
) -> (pg_sys::Datum, bool) {
    let oid = pgrx::PgOid::from(typoid);
    let tantivy_value = TantivyValue(group_val);
    match tantivy_value.try_into_datum(oid) {
        Ok(Some(datum)) => (datum, false),
        Ok(None) => (pg_sys::Datum::from(0), true),
        Err(e) => {
            panic!("Failed to convert TantivyValue to datum: {e:?}");
        }
    }
}

/// Convert an AggregateValue to a PostgreSQL Datum using TantivyValue's conversion infrastructure
fn convert_aggregate_value_to_datum(
    agg_value: &AggregateValue,
    expected_typoid: pg_sys::Oid,
) -> (pg_sys::Datum, bool) {
    // Convert AggregateValue to OwnedValue
    let owned_value = match agg_value {
        AggregateValue::Null => OwnedValue::Null,
        AggregateValue::Int(val) => OwnedValue::I64(*val),
        AggregateValue::Float(val) => OwnedValue::F64(*val),
    };

    // Determine the best target type for conversion
    // For numeric compatibility, prefer wider types when converting floats to integer types
    let target_oid = match (&owned_value, expected_typoid) {
        // For null values, use the expected type
        (OwnedValue::Null, _) => expected_typoid,

        // For integer values, use the expected type directly
        (OwnedValue::I64(_), _) => expected_typoid,

        // For float values, be more lenient with integer target types
        (OwnedValue::F64(_), pg_sys::INT2OID) => pg_sys::INT8OID, // Use BIGINT instead of SMALLINT
        (OwnedValue::F64(_), pg_sys::INT4OID) => pg_sys::INT8OID, // Use BIGINT instead of INTEGER
        (OwnedValue::F64(_), _) => expected_typoid,               // Keep other types as-is

        // Default case
        _ => expected_typoid,
    };

    let tantivy_value = TantivyValue(owned_value);
    unsafe {
        match tantivy_value.try_into_datum(pgrx::PgOid::from(target_oid)) {
            Ok(Some(datum)) => (datum, false),
            Ok(None) => (pg_sys::Datum::null(), true),
            Err(e) => (pg_sys::Datum::null(), true),
        }
    }
}

fn explain_execution_strategy(
    state: &CustomScanStateWrapper<AggregateScan>,
    filter_groups: &[(Option<SearchQueryInput>, Vec<usize>)],
    explainer: &mut Explainer,
) {
    // Helper to add GROUP BY information
    let add_group_by = |explainer: &mut Explainer| {
        if !state.custom_state().grouping_columns.is_empty() {
            let group_by_fields: String = state
                .custom_state()
                .grouping_columns
                .iter()
                .map(|col| col.field_name.as_str())
                .collect::<Vec<_>>()
                .join(", ");
            explainer.add_text("  Group By", group_by_fields);
        }
    };

    // Helper to add LIMIT/OFFSET information
    let add_limit_offset = |explainer: &mut Explainer| {
        if let Some(limit) = state.custom_state().limit {
            let offset = state.custom_state().offset.unwrap_or(0);
            if offset > 0 {
                explainer.add_text("  Limit", limit.to_string());
                explainer.add_text("  Offset", offset.to_string());
            } else {
                explainer.add_text("  Limit", limit.to_string());
            }
        }
    };

    // Helper to show base query + all aggregates (no filters case)
    let explain_no_filters = |explainer: &mut Explainer| {
        explainer.add_query(&state.custom_state().query);
        let all_indices: Vec<usize> = (0..state.custom_state().aggregate_types.len()).collect();
        explainer.add_text(
            "  Applies to Aggregates",
            AggregateType::format_aggregates(&state.custom_state().aggregate_types, &all_indices),
        );
        add_group_by(explainer);
        add_limit_offset(explainer);
    };

    if filter_groups.is_empty() {
        explain_no_filters(explainer);
    } else if filter_groups.len() == 1 {
        // Single query
        let (filter_expr, aggregate_indices) = &filter_groups[0];
        if filter_expr.is_none() {
            explain_no_filters(explainer);
        } else {
            // Show the combined query
            let combined_query = state
                .custom_state()
                .query
                .combine_query_with_filter(filter_expr.as_ref());
<<<<<<< HEAD
            explainer.add_text("  Combined Query", combined_query.explain_format());
            add_group_by(explainer);
            add_limit_offset(explainer);

=======
            explainer.add_text("  Combined Query", combined_query.canonical_query_string());
            add_group_by(explainer);
            add_limit_offset(explainer);
>>>>>>> 029f41f4
            explainer.add_text(
                "  Applies to Aggregates",
                AggregateType::format_aggregates(
                    &state.custom_state().aggregate_types,
                    aggregate_indices,
                ),
            );
        }
    } else {
        // Multi-group
        explainer.add_text(
            "Execution Strategy",
            format!("Multi-Query ({} Filter Groups)", filter_groups.len()),
        );
        add_group_by(explainer);
        add_limit_offset(explainer);

        for (group_idx, (filter_expr, aggregate_indices)) in filter_groups.iter().enumerate() {
            let combined_query = state
                .custom_state()
                .query
                .combine_query_with_filter(filter_expr.as_ref());

            let query_label = if filter_expr.is_some() {
                format!("  Group {} Query", group_idx + 1)
            } else {
                format!("  Group {} Query (No Filter)", group_idx + 1)
            };
            explainer.add_text(&query_label, combined_query.explain_format());
            explainer.add_text(
                &format!("  Group {} Aggregates", group_idx + 1),
                AggregateType::format_aggregates(
                    &state.custom_state().aggregate_types,
                    aggregate_indices,
                ),
            );
        }
    }
}

/// Extract grouping columns from pathkeys and validate they are fast fields
fn extract_grouping_columns(
    pathkeys: &PgList<pg_sys::PathKey>,
    root: *mut pg_sys::PlannerInfo,
    heap_rti: pg_sys::Index,
    schema: &SearchIndexSchema,
) -> Option<Vec<GroupingColumn>> {
    let mut grouping_columns = Vec::new();

    for pathkey in pathkeys.iter_ptr() {
        unsafe {
            let equivclass = (*pathkey).pk_eclass;
            let members = PgList::<pg_sys::EquivalenceMember>::from_pg((*equivclass).ec_members);

            let mut found_valid_column = false;
            for member in members.iter_ptr() {
                let expr = (*member).em_expr;

                // Create VarContext for field extraction
                let var_context = VarContext::from_planner(root);

                // Try to extract field name and variable info
                let (field_name, attno) = if let Some((var, field_name)) =
                    find_one_var_and_fieldname(var_context, expr as *mut pg_sys::Node)
                {
                    // JSON operator expression or complex field access
                    let (heaprelid, attno, _) = find_var_relation(var, root);
                    if heaprelid == pg_sys::InvalidOid {
                        continue;
                    }
                    (field_name.to_string(), attno)
                } else {
                    continue;
                };

                // Check if this field exists in the index schema as a fast field
                if let Some(search_field) = schema.search_field(&field_name) {
                    if search_field.is_fast() {
                        grouping_columns.push(GroupingColumn { field_name, attno });
                        found_valid_column = true;
                        break; // Found a valid grouping column for this pathkey
                    }
                }
            }

            if !found_valid_column {
                return None;
            }
        }
    }

    Some(grouping_columns)
}

/// Extract and validate aggregates, ensuring all aggregate fields are compatible fast fields
/// and don't conflict with GROUP BY columns
fn extract_and_validate_aggregates(
    args: &CreateUpperPathsHookArgs,
    schema: &SearchIndexSchema,
    grouping_columns: &[GroupingColumn],
    bm25_index: &PgSearchRelation,
    heap_rti: pg_sys::Index,
) -> Option<AggregateExtractionResult> {
    let (aggregate_types, filter_groups, filter_uses_search_operator) =
        extract_aggregates(args, bm25_index, heap_rti)?;

    // Create a set of grouping column field names for quick lookup
    let grouping_field_names: crate::api::HashSet<&String> =
        grouping_columns.iter().map(|gc| &gc.field_name).collect();

    // Validate that all aggregate fields are fast fields and don't conflict with GROUP BY
    for aggregate in &aggregate_types {
        if let Some(field_name) = aggregate.field_name() {
            // Check if field exists in schema and is a fast field
            if let Some(search_field) = schema.search_field(&field_name) {
                if !search_field.is_fast() {
                    // Aggregate field is not a fast field
                    return None;
                }
            } else {
                // Aggregate field not found in schema
                return None;
            }
        }
    }

    Some((aggregate_types, filter_groups, filter_uses_search_operator))
}

/// If the given args consist only of AggregateTypes that we can handle, return them.
fn extract_aggregates(
    args: &CreateUpperPathsHookArgs,
    bm25_index: &PgSearchRelation,
    heap_rti: pg_sys::Index,
) -> Option<AggregateExtractionResult> {
    // The PathTarget `exprs` are the closest that we have to a target list at this point.
    let target_list =
        unsafe { PgList::<pg_sys::Expr>::from_pg((*args.output_rel().reltarget).exprs) };
    if target_list.is_empty() {
        return None;
    }

    // Get the relation OID for field name lookup
    let parent_relids = args.input_rel().relids;
    let heap_rti = unsafe { range_table::bms_exactly_one_member(parent_relids)? };
    let heap_rte = unsafe {
        let rt = PgList::<pg_sys::RangeTblEntry>::from_pg((*args.root().parse).rtable);
        rt.get_ptr((heap_rti - 1) as usize)?
    };
    let relation_oid = unsafe { (*heap_rte).relid };

    // We must recognize all target list entries as either grouping columns (Vars) or supported aggregates.
    let mut aggregate_types = Vec::new();
    let mut filter_uses_search_operator = false;
    let mut filter_groups: HashMap<String, Vec<usize>> = HashMap::default();

    for expr in target_list.iter_ptr() {
        unsafe {
            let node_tag = (*expr).type_;

            if let Some(_var) = nodecast!(Var, T_Var, expr) {
                // This is a Var - it should be a grouping column, skip it
                continue;
            } else if let Some(_opexpr) = nodecast!(OpExpr, T_OpExpr, expr) {
                // This might be a JSON operator expression - verify it's recognized
                let var_context = VarContext::from_planner(args.root() as *const _ as *mut _);
                if let Some((_var, _field_name)) =
                    find_one_var_and_fieldname(var_context, expr as *mut pg_sys::Node)
                {
                    // This is a recognized JSON operator expression used in GROUP BY - skip it
                    continue;
                } else {
                    // This is an unrecognized OpExpr, we can't support it
                    return None;
                }
            } else if let Some(aggref) = nodecast!(Aggref, T_Aggref, expr) {
                // Check for DISTINCT in aggregate functions
                if !(*aggref).aggdistinct.is_null() {
                    // TODO: Support DISTINCT in aggregate custom scans if Tantivy supports it.
                    return None;
                }

                // Extract the aggregate with filter support
                let agg_idx = aggregate_types.len(); // Current index before adding
                let (agg_type, uses_search_op) =
                    AggregateType::try_from(aggref, relation_oid, bm25_index, args.root, heap_rti)?;
                filter_uses_search_operator = filter_uses_search_operator || uses_search_op;

                // Group aggregates by their filter expression during extraction
                let filter_key = if let Some(filter_expr) = agg_type.filter_expr() {
                    // This is the most reliable way to get a deterministic filter key
                    filter_expr.explain_format()
                } else {
                    NO_FILTER_KEY.to_string()
                };
                filter_groups.entry(filter_key).or_default().push(agg_idx);

                aggregate_types.push(agg_type);
            } else {
                // Unsupported expression type
                return None;
            }
        }
    }

    // Convert filter groups to the expected format and sort for deterministic output
    let mut grouped_aggregates: Vec<(Option<SearchQueryInput>, Vec<usize>, String)> = filter_groups
        .into_iter()
        .map(|(filter_key, mut indices)| {
            // Sort indices within each group for deterministic ordering
            indices.sort();
            let filter_expr = if filter_key == NO_FILTER_KEY {
                None
            } else {
                // Get the actual filter expression from the first aggregate in this group
                aggregate_types[indices[0]].filter_expr()
            };
            (filter_expr, indices, filter_key)
        })
        .collect();

    // Sort by filter key to ensure deterministic ordering
    // NO_FILTER groups come first, then sorted by filter expression string
    grouped_aggregates.sort_by(|a, b| {
        match (a.2.as_str(), b.2.as_str()) {
            (NO_FILTER_KEY, NO_FILTER_KEY) => std::cmp::Ordering::Equal,
            (NO_FILTER_KEY, _) => std::cmp::Ordering::Less, // NO_FILTER comes first
            (_, NO_FILTER_KEY) => std::cmp::Ordering::Greater,
            (a_key, b_key) => a_key.cmp(b_key), // Sort other filters alphabetically
        }
    });

    // Remove the filter_key from the result tuple
    let filter_groups = grouped_aggregates
        .into_iter()
        .map(|(filter_expr, indices, _)| (filter_expr, indices))
        .collect();

    // It's valid to have zero aggregates when the query is only a GROUP BY on fast fields
    // (e.g., SELECT category FROM .. GROUP BY category). In that case, we can still build
    // a ParadeDB Aggregate Scan that only returns the grouping keys. Therefore we return
    // an empty vector instead of rejecting the plan.

    Some((aggregate_types, filter_groups, filter_uses_search_operator))
}

/// Extract filter expression from a FILTER clause and track @@@ operator usage
pub unsafe fn extract_filter_clause(
    filter_expr: *mut pg_sys::Expr,
    bm25_index: &PgSearchRelation,
    root: *mut pg_sys::PlannerInfo,
    heap_rti: pg_sys::Index,
    qual_state: &mut QualExtractState,
) -> Option<SearchQueryInput> {
    // The filter expression is an Expr
    if filter_expr.is_null() {
        return None;
    }

    // Log the node type to understand what we're dealing with
    let node_type = (*filter_expr).type_;

    // Extract quals from the filter expression
    let filter_node = filter_expr as *mut pg_sys::Node;
    let result = extract_quals(
        root,
        heap_rti,
        filter_node,
        anyelement_query_input_opoid(),
        RestrictInfoType::BaseRelation,
        bm25_index,
        false,
        qual_state, // Pass the state to track @@@ operator usage
        true,       // attempt_pushdown
    );

    // Convert Qual to SearchQueryInput
    result.map(|qual| SearchQueryInput::from(&qual))
}

/// Replace any T_Aggref expressions in the target list with T_FuncExpr placeholders
/// This is called at execution time to avoid "Aggref found in non-Agg plan node" errors
unsafe fn replace_aggrefs_in_target_list(plan: *mut pg_sys::Plan) {
    if (*plan).targetlist.is_null() {
        return;
    }

    let targetlist = (*plan).targetlist;
    let original_tlist = PgList::<pg_sys::TargetEntry>::from_pg((*plan).targetlist);
    let mut new_targetlist = PgList::<pg_sys::TargetEntry>::new();

    for (te_idx, te) in original_tlist.iter_ptr().enumerate() {
        if let Some(aggref) = nodecast!(Aggref, T_Aggref, (*te).expr) {
            // Create a flat copy of the target entry
            let new_te = pg_sys::flatCopyTargetEntry(te);
            // Replace the T_Aggref with a T_FuncExpr placeholder
            let funcexpr = make_placeholder_func_expr(aggref);
            (*new_te).expr = funcexpr as *mut pg_sys::Expr;
            new_targetlist.push(new_te);
        } else {
            // For non-Aggref entries, just make a flat copy
            let copied_te = pg_sys::flatCopyTargetEntry(te);
            new_targetlist.push(copied_te);
        }
    }

    (*plan).targetlist = new_targetlist.into_pg();
}

unsafe fn make_placeholder_func_expr(aggref: *mut pg_sys::Aggref) -> *mut pg_sys::FuncExpr {
    let paradedb_funcexpr: *mut pg_sys::FuncExpr =
        pg_sys::palloc0(size_of::<pg_sys::FuncExpr>()).cast();
    (*paradedb_funcexpr).xpr.type_ = pg_sys::NodeTag::T_FuncExpr;
    (*paradedb_funcexpr).funcid = placeholder_procid();
    (*paradedb_funcexpr).funcresulttype = (*aggref).aggtype;
    (*paradedb_funcexpr).funcretset = false;
    (*paradedb_funcexpr).funcvariadic = false;
    (*paradedb_funcexpr).funcformat = pg_sys::CoercionForm::COERCE_EXPLICIT_CALL;
    (*paradedb_funcexpr).funccollid = pg_sys::InvalidOid;
    (*paradedb_funcexpr).inputcollid = (*aggref).inputcollid;
    (*paradedb_funcexpr).location = (*aggref).location;
    (*paradedb_funcexpr).args = PgList::<pg_sys::Node>::new().into_pg();

    paradedb_funcexpr
}

/// Get the Oid of a placeholder function to use in the target list of aggregate custom scans.
unsafe fn placeholder_procid() -> pg_sys::Oid {
    pgrx::direct_function_call::<pg_sys::Oid>(pg_sys::regprocedurein, &[c"now()".into_datum()])
        .expect("the `now()` function should exist")
}

fn execute(
    state: &CustomScanStateWrapper<AggregateScan>,
) -> std::vec::IntoIter<GroupedAggregateRow> {
    let qparams = AggQueryParams {
        base_query: &state.custom_state().query, // WHERE clause or AllQuery if no WHERE clause
        aggregate_types: &state.custom_state().aggregate_types,
        grouping_columns: &state.custom_state().grouping_columns,
        orderby_info: &state.custom_state().orderby_info,
<<<<<<< HEAD
        limit: state.custom_state().limit,
        offset: state.custom_state().offset,
=======
        limit: &state.custom_state().limit,
        offset: &state.custom_state().offset,
>>>>>>> 029f41f4
    };

    let result = execute_aggregation(
        state.custom_state().indexrel(),
        &qparams,
        true,                                              // solve_mvcc
        gucs::adjust_work_mem().get().try_into().unwrap(), // memory_limit
        DEFAULT_BUCKET_LIMIT,                              // bucket_limit
    )
    .unwrap_or_else(|e| pgrx::error!("Failed to execute filter aggregation: {}", e));

    // Process results using unified result processing
    let aggregate_results = state.custom_state().process_aggregation_results(result);

    aggregate_results.into_iter()
}

impl ExecMethod for AggregateScan {
    fn exec_methods() -> *const pg_sys::CustomExecMethods {
        <AggregateScan as PlainExecCapable>::exec_methods()
    }
}

impl PlainExecCapable for AggregateScan {}

/// Extract pathkeys from ORDER BY clauses to inform PostgreSQL about sorted output
fn extract_order_by_pathkeys(
    root: *mut pg_sys::PlannerInfo,
    heap_rti: pg_sys::Index,
    schema: &SearchIndexSchema,
) -> PathKeyInfo {
    unsafe {
        extract_pathkey_styles_with_sortability_check(
            root,
            heap_rti,
            schema,
            |search_field| search_field.is_fast(), // Use is_fast() for regular vars
            |_search_field| false,                 // Don't accept lower functions in aggregatescan
        )
    }
}<|MERGE_RESOLUTION|>--- conflicted
+++ resolved
@@ -597,16 +597,9 @@
                 .custom_state()
                 .query
                 .combine_query_with_filter(filter_expr.as_ref());
-<<<<<<< HEAD
             explainer.add_text("  Combined Query", combined_query.explain_format());
             add_group_by(explainer);
             add_limit_offset(explainer);
-
-=======
-            explainer.add_text("  Combined Query", combined_query.canonical_query_string());
-            add_group_by(explainer);
-            add_limit_offset(explainer);
->>>>>>> 029f41f4
             explainer.add_text(
                 "  Applies to Aggregates",
                 AggregateType::format_aggregates(
@@ -947,13 +940,8 @@
         aggregate_types: &state.custom_state().aggregate_types,
         grouping_columns: &state.custom_state().grouping_columns,
         orderby_info: &state.custom_state().orderby_info,
-<<<<<<< HEAD
-        limit: state.custom_state().limit,
-        offset: state.custom_state().offset,
-=======
         limit: &state.custom_state().limit,
         offset: &state.custom_state().offset,
->>>>>>> 029f41f4
     };
 
     let result = execute_aggregation(
