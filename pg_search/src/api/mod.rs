// Copyright (c) 2023-2025 ParadeDB, Inc.
//
// This file is part of ParadeDB - Postgres for Search and Analytics
//
// This program is free software: you can redistribute it and/or modify
// it under the terms of the GNU Affero General Public License as published by
// the Free Software Foundation, either version 3 of the License, or
// (at your option) any later version.
//
// This program is distributed in the hope that it will be useful
// but WITHOUT ANY WARRANTY; without even the implied warranty of
// MERCHANTABILITY or FITNESS FOR A PARTICULAR PURPOSE. See the
// GNU Affero General Public License for more details.
//
// You should have received a copy of the GNU Affero General Public License
// along with this program. If not, see <http://www.gnu.org/licenses/>.

// TODO: See https://github.com/pgcentralfoundation/pgrx/pull/2089
#![allow(for_loops_over_fallibles)]

mod admin;
pub mod aggregate;
pub mod builder_fns;
pub mod config;
pub mod operator;
pub mod tokenize;
<<<<<<< HEAD
pub mod window_function;
=======
pub mod tokenizers;
>>>>>>> d3b1cd9e

use pgrx::{
    direct_function_call, pg_cast, pg_sys, InOutFuncs, IntoDatum, PostgresType, StringInfo,
};
pub use rustc_hash::FxHashMap as HashMap;
pub use rustc_hash::FxHashSet as HashSet;
use serde::{Deserialize, Deserializer, Serialize, Serializer};
use std::ffi::CStr;
use std::fmt::{Debug, Display, Formatter};
use std::ops::Deref;
use tantivy::json_utils::split_json_path;

#[derive(Debug, Clone)]
#[repr(transparent)]
pub struct Regex(regex::Regex);
impl Deref for Regex {
    type Target = regex::Regex;
    fn deref(&self) -> &Self::Target {
        &self.0
    }
}
impl Eq for Regex {}
impl PartialEq for Regex {
    fn eq(&self, other: &Self) -> bool {
        self.0.as_str() == other.0.as_str()
    }
}
impl Serialize for Regex {
    fn serialize<S>(&self, serializer: S) -> Result<S::Ok, S::Error>
    where
        S: Serializer,
    {
        serializer.serialize_str(self.0.as_str())
    }
}
impl<'de> Deserialize<'de> for Regex {
    fn deserialize<D>(deserializer: D) -> Result<Self, D::Error>
    where
        D: Deserializer<'de>,
    {
        let pattern = String::deserialize(deserializer)?;
        regex::Regex::new(&pattern)
            .map(Regex)
            .map_err(serde::de::Error::custom)
    }
}
impl Regex {
    pub fn new(pattern: &str) -> Result<Self, regex::Error> {
        regex::Regex::new(pattern).map(Regex)
    }
}

#[macro_export]
macro_rules! nodecast {
    ($type_:ident, $kind:ident, $node:expr) => {{
        let node = $node;
        pgrx::is_a(node.cast(), pgrx::pg_sys::NodeTag::$kind)
            .then(|| node.cast::<pgrx::pg_sys::$type_>())
    }};

    ($type_:ident, $kind:ident, $node:expr, true) => {{
        let node = $node;
        (node.is_null() || pgrx::is_a(node.cast(), pgrx::pg_sys::NodeTag::$kind))
            .then(|| node.cast::<pgrx::pg_sys::$type_>())
    }};
}

// came to life in pg15
pub type Cardinality = f64;

#[cfg(feature = "pg14")]
pub type Varno = pgrx::pg_sys::Index;
#[cfg(not(feature = "pg14"))]
pub type Varno = i32;

#[allow(dead_code)]
pub trait AsBool {
    unsafe fn as_bool(&self) -> Option<bool>;
}

pub trait AsCStr {
    unsafe fn as_c_str(&self) -> Option<&std::ffi::CStr>;
}

#[cfg(feature = "pg14")]
impl AsBool for *mut pgrx::pg_sys::Node {
    unsafe fn as_bool(&self) -> Option<bool> {
        let node = nodecast!(Value, T_Integer, *self)?;
        Some((*node).val.ival != 0)
    }
}

#[cfg(not(feature = "pg14"))]
impl AsBool for *mut pgrx::pg_sys::Node {
    unsafe fn as_bool(&self) -> Option<bool> {
        let node = nodecast!(Boolean, T_Boolean, *self)?;
        Some((*node).boolval)
    }
}

#[cfg(feature = "pg14")]
impl AsCStr for *mut pgrx::pg_sys::Node {
    unsafe fn as_c_str(&self) -> Option<&std::ffi::CStr> {
        let node = nodecast!(Value, T_String, *self)?;
        Some(std::ffi::CStr::from_ptr((*node).val.str_))
    }
}

#[cfg(not(feature = "pg14"))]
impl AsCStr for *mut pgrx::pg_sys::Node {
    unsafe fn as_c_str(&self) -> Option<&std::ffi::CStr> {
        let node = nodecast!(String, T_String, *self)?;
        Some(std::ffi::CStr::from_ptr((*node).sval))
    }
}

/// A type used whenever our builder functions require a fieldname.
#[derive(
    Debug, Clone, Ord, Eq, PartialOrd, PartialEq, Hash, Serialize, Deserialize, PostgresType,
)]
#[inoutfuncs]
pub struct FieldName(String);

impl Display for FieldName {
    fn fmt(&self, f: &mut Formatter<'_>) -> std::fmt::Result {
        write!(f, "{}", self.0)
    }
}

impl AsRef<str> for FieldName {
    fn as_ref(&self) -> &str {
        self
    }
}

impl std::ops::Deref for FieldName {
    type Target = str;
    fn deref(&self) -> &Self::Target {
        &self.0
    }
}

impl<T> From<T> for FieldName
where
    T: Into<String>,
{
    fn from(value: T) -> Self {
        FieldName(value.into())
    }
}

impl InOutFuncs for FieldName {
    fn input(input: &CStr) -> Self
    where
        Self: Sized,
    {
        FieldName(input.to_str().unwrap().to_owned())
    }

    fn output(&self, buffer: &mut StringInfo) {
        buffer.push_str(&self.0);
    }
}

impl FieldName {
    pub fn into_const(self) -> *mut pg_sys::Const {
        unsafe {
            pg_sys::makeConst(
                fieldname_typoid(),
                -1,
                pg_sys::Oid::INVALID,
                -1,
                self.into_datum().unwrap_unchecked(),
                false,
                false,
            )
        }
    }

    #[inline(always)]
    pub fn into_inner(self) -> String {
        self.0
    }

    pub fn root(&self) -> String {
        let json_path = split_json_path(self.0.as_str());
        if json_path.len() == 1 {
            self.0.clone()
        } else {
            json_path[0].clone()
        }
    }

    pub fn path(&self) -> Option<String> {
        let json_path = split_json_path(self.0.as_str());
        if json_path.len() == 1 {
            None
        } else {
            Some(json_path[1..].join("."))
        }
    }

    pub fn is_ctid(&self) -> bool {
        self.root() == "ctid"
    }
}

#[pg_cast(implicit)]
fn text_to_fieldname(field: String) -> FieldName {
    FieldName(field)
}

#[allow(unused)]
pub fn fieldname_typoid() -> pg_sys::Oid {
    unsafe {
        let oid = direct_function_call::<pg_sys::Oid>(
            pg_sys::regtypein,
            &[c"paradedb.FieldName".into_datum()],
        )
        .expect("type `paradedb.FieldName` should exist");
        if oid == pg_sys::Oid::INVALID {
            panic!("type `paradedb.FieldName` should exist");
        }
        oid
    }
}

#[derive(Debug, Default, Copy, Clone, Serialize, Deserialize)]
#[repr(i32)]
pub enum SortDirection {
    #[default]
    Asc = pg_sys::BTLessStrategyNumber as i32,
    Desc = pg_sys::BTGreaterStrategyNumber as i32,
}

impl AsRef<str> for SortDirection {
    fn as_ref(&self) -> &str {
        match self {
            SortDirection::Asc => "asc",
            SortDirection::Desc => "desc",
        }
    }
}

impl Display for SortDirection {
    fn fmt(&self, f: &mut Formatter<'_>) -> std::fmt::Result {
        write!(f, "{}", self.as_ref())
    }
}

impl From<SortDirection> for tantivy::Order {
    fn from(value: SortDirection) -> Self {
        match value {
            SortDirection::Asc => tantivy::Order::Asc,
            SortDirection::Desc => tantivy::Order::Desc,
        }
    }
}

#[derive(Debug, Clone, serde::Serialize, serde::Deserialize)]
pub enum OrderByFeature {
    Score,
    Field(FieldName),
}

/// Simple ORDER BY information for serialization in PrivateData
#[derive(Debug, Clone, serde::Serialize, serde::Deserialize)]
pub struct OrderByInfo {
    pub feature: OrderByFeature,
    pub direction: SortDirection,
}

impl OrderByInfo {
    pub fn is_score(&self) -> bool {
        matches!(self.feature, OrderByFeature::Score)
    }
}<|MERGE_RESOLUTION|>--- conflicted
+++ resolved
@@ -24,11 +24,8 @@
 pub mod config;
 pub mod operator;
 pub mod tokenize;
-<<<<<<< HEAD
+pub mod tokenizers;
 pub mod window_function;
-=======
-pub mod tokenizers;
->>>>>>> d3b1cd9e
 
 use pgrx::{
     direct_function_call, pg_cast, pg_sys, InOutFuncs, IntoDatum, PostgresType, StringInfo,
