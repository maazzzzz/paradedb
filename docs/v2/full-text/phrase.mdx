---
title: Phrase
noindex: true
canonical: https://docs.paradedb.com/documentation/full-text/phrase
---

Phrase queries work exactly like [match conjunction](/v2/full-text/match#match-conjunction), but are more strict in that they require the
order and position of tokens to be the same.

<Note>
  Phrase queries require that the field is indexed with a
  [record](/documentation/indexing/record) of `position`.
</Note>

## Overview

Suppose our query is `running shoes`, and we want to omit results like
`running sleek shoes` or `shoes running` — these results contain the right tokens, but not in the exact order and position
that the query specifies.

Enter the `###` phrase operator:

```sql
INSERT INTO mock_items (description, rating, category) VALUES
('running sleek shoes', 5, 'Footwear'),
('shoes running', 5, 'Footwear');

SELECT description, rating, category
FROM mock_items
WHERE description ### 'running shoes';
```

This query returns:

```csv
     description     | rating | category
---

------------------+--------+----------
Sleek running shoes | 5 | Footwear
(1 row)
```

Note that `running sleek shoes` and `shoes running` did not match the phrase `running shoes` despite having the tokens `running` and
`shoes` because they appear in the wrong order or with other words in between.

### Examples

Let’s consider a few more hypothetical documents to see whether they would be returned by the phrase query.
These examples assume that index uses the default tokenizer and token filters, and that the query is
`running shoes`.

| Original Text       | Tokens                    | Match | Reason                                         | Related                                                    |
| ------------------- | ------------------------- | ----- | ---------------------------------------------- | ---------------------------------------------------------- |
| Sleek running shoes | `sleek` `running` `shoes` | ✅    | Contains `running` and `shoes`, in that order. |
| Running shoes sleek | `sleek` `running` `shoes` | ❌    | `running` and `shoes` not in the right order.  | [Match conjunction](/v2/full-text/match#match-conjunction) |
| SLeeK RUNNING ShOeS | `sleek` `running` `shoes` | ✅    | Contains `running` and `shoes`, in that order. | [Lowercasing](/v2/indexing)                                |
| Sleek run shoe      | `sleek` `run` `shoe`      | ❌    | Does not contain both `running` and `shoes`.   | [Stemming](/v2/indexing)                                   |
| Sleke ruining shoez | `sleke` `ruining` `shoez` | ❌    | Does not contain both `running` and `shoes`.   |
| White jogging shoes | `white` `jogging` `shoes` | ❌    | Does not contain both `running` and `shoes`.   |

## Slop

Slop allows the token ordering requirement of phrase queries to be relaxed. It specifies how many changes — like extra words in between or transposed word positions — are allowed while still considering the phrase a match:

- An extra word in between (e.g. `sleek shoes` vs. `sleek running shoes`) has a slop of `1`
- A transposition (e.g. `running shoes` vs. `shoes running`) has a slop of `2`

To apply slop to a phrase query, cast the query to `slop(n)`, where `n` is the maximum allowed slop.

<<<<<<< HEAD
Slop has not yet been implemented in `v2`. Please continue to use [`v1` for this capability](/documentation/full-text/phrase).
=======
```sql
SELECT description, rating, category
FROM mock_items
WHERE description ### 'shoes running'::slop(2);
```
>>>>>>> 3d66fbee
<|MERGE_RESOLUTION|>--- conflicted
+++ resolved
@@ -68,12 +68,8 @@
 
 To apply slop to a phrase query, cast the query to `slop(n)`, where `n` is the maximum allowed slop.
 
-<<<<<<< HEAD
-Slop has not yet been implemented in `v2`. Please continue to use [`v1` for this capability](/documentation/full-text/phrase).
-=======
 ```sql
 SELECT description, rating, category
 FROM mock_items
 WHERE description ### 'shoes running'::slop(2);
-```
->>>>>>> 3d66fbee
+```